--- conflicted
+++ resolved
@@ -407,7 +407,6 @@
         theme: Option<&Theme>,
     ) -> TextAnnotations<'a> {
         let mut text_annotations = TextAnnotations::default();
-<<<<<<< HEAD
 
         if let Some(labels) = doc.jump_labels.get(&self.id) {
             let style = theme
@@ -415,8 +414,6 @@
                 .map(Highlight);
             text_annotations.add_overlay(labels, style);
         }
-=======
->>>>>>> e0c242b6
 
         if let Some(DocumentInlayHints {
             id: _,
@@ -447,28 +444,7 @@
                 .add_inline_annotations(other_inlay_hints, other_style)
                 .add_inline_annotations(padding_after_inlay_hints, None);
         };
-<<<<<<< HEAD
-
-        let type_style = theme
-            .and_then(|t| t.find_scope_index("ui.virtual.inlay-hint.type"))
-            .map(Highlight);
-        let parameter_style = theme
-            .and_then(|t| t.find_scope_index("ui.virtual.inlay-hint.parameter"))
-            .map(Highlight);
-        let other_style = theme
-            .and_then(|t| t.find_scope_index("ui.virtual.inlay-hint"))
-            .map(Highlight);
-
-        // Overlapping annotations are ignored apart from the first so the order here is not random:
-        // types -> parameters -> others should hopefully be the "correct" order for most use cases,
-        // with the padding coming before and after as expected.
-        text_annotations
-            .add_inline_annotations(padding_before_inlay_hints, None)
-            .add_inline_annotations(type_inlay_hints, type_style)
-            .add_inline_annotations(parameter_inlay_hints, parameter_style)
-            .add_inline_annotations(other_inlay_hints, other_style)
-            .add_inline_annotations(padding_after_inlay_hints, None);
-=======
+
         let width = self.inner_width(doc);
         let config = doc.config.load();
         if config.lsp.inline_diagnostics.enable(width) {
@@ -485,7 +461,6 @@
                 config,
             ));
         }
->>>>>>> e0c242b6
 
         text_annotations
     }
