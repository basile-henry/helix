pub(crate) mod dap;
pub(crate) mod lsp;
pub(crate) mod typed;

pub use dap::*;
use helix_event::status;
use helix_stdx::rope::{self, RopeSliceExt};
use helix_vcs::{FileChange, Hunk};
pub use lsp::*;
use tui::{
    text::Span,
    widgets::{Cell, Row},
};
pub use typed::*;

use helix_core::{
    char_idx_at_visual_offset,
    chars::char_is_word,
    comment,
    doc_formatter::TextFormat,
    encoding, find_workspace,
    graphemes::{self, next_grapheme_boundary, RevRopeGraphemes},
    history::UndoKind,
    increment, indent,
    indent::IndentStyle,
    line_ending::{get_line_ending_of_str, line_end_char_index, str_is_line_ending},
    match_brackets,
    movement::{self, move_vertically_visual, Direction},
    object, pos_at_coords,
    regex::{self, Regex},
    search::{self, CharMatcher},
    selection, shellwords, surround,
    syntax::{BlockCommentToken, LanguageServerFeature},
    text_annotations::{Overlay, TextAnnotations},
    textobject,
    tree_sitter::Tree,
    unicode::width::UnicodeWidthChar,
    visual_offset_from_block, Deletion, LineEnding, Position, Range, Rope, RopeGraphemes,
    RopeReader, RopeSlice, Selection, SmallVec, Tendril, Transaction,
};
use helix_view::{
    document::{FormatterError, Mode, SCRATCH_BUFFER_NAME},
    editor::Action,
    info::Info,
    input::KeyEvent,
    keyboard::KeyCode,
    theme::Style,
    tree,
    view::View,
    Document, DocumentId, Editor, ViewId,
};

use anyhow::{anyhow, bail, ensure, Context as _};
use insert::*;
use movement::Movement;

use crate::{
    args,
    compositor::{self, Component, Compositor},
    filter_picker_entry,
    job::Callback,
    keymap::ReverseKeymap,
    ui::{self, menu::Item, overlay::overlaid, Picker, Popup, Prompt, PromptEvent},
};

use crate::job::{self, Jobs};
use std::{
    cmp::Ordering,
    collections::{HashMap, HashSet},
    fmt,
    future::Future,
    io::Read,
    num::NonZeroUsize,
};

use std::{
    borrow::Cow,
    path::{Path, PathBuf},
};

use once_cell::sync::Lazy;
use serde::de::{self, Deserialize, Deserializer};
use url::Url;

use grep_regex::RegexMatcherBuilder;
use grep_searcher::{sinks, BinaryDetection, SearcherBuilder};
use ignore::{DirEntry, WalkBuilder, WalkState};

pub type OnKeyCallback = Box<dyn FnOnce(&mut Context, KeyEvent)>;

pub struct Context<'a> {
    pub register: Option<char>,
    pub count: Option<NonZeroUsize>,
    pub editor: &'a mut Editor,

    pub callback: Vec<crate::compositor::Callback>,
    pub on_next_key_callback: Option<OnKeyCallback>,
    pub jobs: &'a mut Jobs,
}

impl<'a> Context<'a> {
    /// Push a new component onto the compositor.
    pub fn push_layer(&mut self, component: Box<dyn Component>) {
        self.callback
            .push(Box::new(|compositor: &mut Compositor, _| {
                compositor.push(component)
            }));
    }

    /// Call `replace_or_push` on the Compositor
    pub fn replace_or_push_layer<T: Component>(&mut self, id: &'static str, component: T) {
        self.callback
            .push(Box::new(move |compositor: &mut Compositor, _| {
                compositor.replace_or_push(id, component);
            }));
    }

    #[inline]
    pub fn on_next_key(
        &mut self,
        on_next_key_callback: impl FnOnce(&mut Context, KeyEvent) + 'static,
    ) {
        self.on_next_key_callback = Some(Box::new(on_next_key_callback));
    }

    #[inline]
    pub fn callback<T, F>(
        &mut self,
        call: impl Future<Output = helix_lsp::Result<serde_json::Value>> + 'static + Send,
        callback: F,
    ) where
        T: for<'de> serde::Deserialize<'de> + Send + 'static,
        F: FnOnce(&mut Editor, &mut Compositor, T) + Send + 'static,
    {
        self.jobs.callback(make_job_callback(call, callback));
    }

    /// Returns 1 if no explicit count was provided
    #[inline]
    pub fn count(&self) -> usize {
        self.count.map_or(1, |v| v.get())
    }
}

#[inline]
fn make_job_callback<T, F>(
    call: impl Future<Output = helix_lsp::Result<serde_json::Value>> + 'static + Send,
    callback: F,
) -> std::pin::Pin<Box<impl Future<Output = Result<Callback, anyhow::Error>>>>
where
    T: for<'de> serde::Deserialize<'de> + Send + 'static,
    F: FnOnce(&mut Editor, &mut Compositor, T) + Send + 'static,
{
    Box::pin(async move {
        let json = call.await?;
        let response = serde_json::from_value(json)?;
        let call: job::Callback = Callback::EditorCompositor(Box::new(
            move |editor: &mut Editor, compositor: &mut Compositor| {
                callback(editor, compositor, response)
            },
        ));
        Ok(call)
    })
}

use helix_view::{align_view, Align};

/// A MappableCommand is either a static command like "jump_view_up" or a Typable command like
/// :format. It causes a side-effect on the state (usually by creating and applying a transaction).
/// Both of these types of commands can be mapped with keybindings in the config.toml.
#[derive(Clone)]
pub enum MappableCommand {
    Typable {
        name: String,
        args: Vec<String>,
        doc: String,
    },
    Static {
        name: &'static str,
        fun: fn(cx: &mut Context),
        doc: &'static str,
    },
}

macro_rules! static_commands {
    ( $($name:ident, $doc:literal,)* ) => {
        $(
            #[allow(non_upper_case_globals)]
            pub const $name: Self = Self::Static {
                name: stringify!($name),
                fun: $name,
                doc: $doc
            };
        )*

        pub const STATIC_COMMAND_LIST: &'static [Self] = &[
            $( Self::$name, )*
        ];
    }
}

impl MappableCommand {
    pub fn execute(&self, cx: &mut Context) {
        match &self {
            Self::Typable { name, args, doc: _ } => {
                let args: Vec<Cow<str>> = args.iter().map(Cow::from).collect();
                if let Some(command) = typed::TYPABLE_COMMAND_MAP.get(name.as_str()) {
                    let mut cx = compositor::Context {
                        editor: cx.editor,
                        jobs: cx.jobs,
                        scroll: None,
                    };
                    if let Err(e) = (command.fun)(&mut cx, &args[..], PromptEvent::Validate) {
                        cx.editor.set_error(format!("{}", e));
                    }
                }
            }
            Self::Static { fun, .. } => (fun)(cx),
        }
    }

    pub fn name(&self) -> &str {
        match &self {
            Self::Typable { name, .. } => name,
            Self::Static { name, .. } => name,
        }
    }

    pub fn doc(&self) -> &str {
        match &self {
            Self::Typable { doc, .. } => doc,
            Self::Static { doc, .. } => doc,
        }
    }

    #[rustfmt::skip]
    static_commands!(
        no_op, "Do nothing",
        move_char_left, "Move left",
        move_char_right, "Move right",
        move_line_up, "Move up",
        move_line_down, "Move down",
        move_visual_line_up, "Move up",
        move_visual_line_down, "Move down",
        extend_char_left, "Extend left",
        extend_char_right, "Extend right",
        extend_line_up, "Extend up",
        extend_line_down, "Extend down",
        extend_visual_line_up, "Extend up",
        extend_visual_line_down, "Extend down",
        copy_selection_on_next_line, "Copy selection on next line",
        copy_selection_on_prev_line, "Copy selection on previous line",
        move_next_word_start, "Move to start of next word",
        move_prev_word_start, "Move to start of previous word",
        move_next_word_end, "Move to end of next word",
        move_prev_word_end, "Move to end of previous word",
        move_next_long_word_start, "Move to start of next long word",
        move_prev_long_word_start, "Move to start of previous long word",
        move_next_long_word_end, "Move to end of next long word",
        move_prev_long_word_end, "Move to end of previous long word",
        move_parent_node_end, "Move to end of the parent node",
        move_parent_node_start, "Move to beginning of the parent node",
        extend_next_word_start, "Extend to start of next word",
        extend_prev_word_start, "Extend to start of previous word",
        extend_next_word_end, "Extend to end of next word",
        extend_prev_word_end, "Extend to end of previous word",
        extend_next_long_word_start, "Extend to start of next long word",
        extend_prev_long_word_start, "Extend to start of previous long word",
        extend_next_long_word_end, "Extend to end of next long word",
        extend_prev_long_word_end, "Extend to end of prev long word",
        extend_parent_node_end, "Extend to end of the parent node",
        extend_parent_node_start, "Extend to beginning of the parent node",
        find_till_char, "Move till next occurrence of char",
        find_next_char, "Move to next occurrence of char",
        extend_till_char, "Extend till next occurrence of char",
        extend_next_char, "Extend to next occurrence of char",
        till_prev_char, "Move till previous occurrence of char",
        find_prev_char, "Move to previous occurrence of char",
        extend_till_prev_char, "Extend till previous occurrence of char",
        extend_prev_char, "Extend to previous occurrence of char",
        repeat_last_motion, "Repeat last motion",
        replace, "Replace with new char",
        switch_case, "Switch (toggle) case",
        switch_to_uppercase, "Switch to uppercase",
        switch_to_lowercase, "Switch to lowercase",
        page_up, "Move page up",
        page_down, "Move page down",
        half_page_up, "Move half page up",
        half_page_down, "Move half page down",
        page_cursor_up, "Move page and cursor up",
        page_cursor_down, "Move page and cursor down",
        page_cursor_half_up, "Move page and cursor half up",
        page_cursor_half_down, "Move page and cursor half down",
        select_all, "Select whole document",
        select_regex, "Select all regex matches inside selections",
        split_selection, "Split selections on regex matches",
        split_selection_on_newline, "Split selection on newlines",
        merge_selections, "Merge selections",
        merge_consecutive_selections, "Merge consecutive selections",
        search, "Search for regex pattern",
        rsearch, "Reverse search for regex pattern",
        search_next, "Select next search match",
        search_prev, "Select previous search match",
        extend_search_next, "Add next search match to selection",
        extend_search_prev, "Add previous search match to selection",
        search_selection, "Use current selection as search pattern",
        make_search_word_bounded, "Modify current search to make it word bounded",
        global_search, "Global search in workspace folder",
        extend_line, "Select current line, if already selected, extend to another line based on the anchor",
        extend_line_below, "Select current line, if already selected, extend to next line",
        extend_line_above, "Select current line, if already selected, extend to previous line",
        select_line_above, "Select current line, if already selected, extend or shrink line above based on the anchor",
        select_line_below, "Select current line, if already selected, extend or shrink line below based on the anchor",
        extend_to_line_bounds, "Extend selection to line bounds",
        shrink_to_line_bounds, "Shrink selection to line bounds",
        delete_selection, "Delete selection",
        delete_selection_noyank, "Delete selection without yanking",
        change_selection, "Change selection",
        change_selection_noyank, "Change selection without yanking",
        collapse_selection, "Collapse selection into single cursor",
        flip_selections, "Flip selection cursor and anchor",
        ensure_selections_forward, "Ensure all selections face forward",
        insert_mode, "Insert before selection",
        append_mode, "Append after selection",
        command_mode, "Enter command mode",
        file_picker, "Open file picker",
        file_picker_in_current_buffer_directory, "Open file picker at current buffers's directory",
        file_picker_in_current_directory, "Open file picker at current working directory",
        code_action, "Perform code action",
        buffer_picker, "Open buffer picker",
        jumplist_picker, "Open jumplist picker",
        symbol_picker, "Open symbol picker",
        changed_file_picker, "Open changed file picker",
        select_references_to_symbol_under_cursor, "Select symbol references",
        workspace_symbol_picker, "Open workspace symbol picker",
        diagnostics_picker, "Open diagnostic picker",
        workspace_diagnostics_picker, "Open workspace diagnostic picker",
        last_picker, "Open last picker",
        insert_at_line_start, "Insert at start of line",
        insert_at_line_end, "Insert at end of line",
        open_below, "Open new line below selection",
        open_above, "Open new line above selection",
        normal_mode, "Enter normal mode",
        select_mode, "Enter selection extend mode",
        exit_select_mode, "Exit selection mode",
        goto_definition, "Goto definition",
        goto_declaration, "Goto declaration",
        add_newline_above, "Add newline above",
        add_newline_below, "Add newline below",
        goto_type_definition, "Goto type definition",
        goto_implementation, "Goto implementation",
        goto_file_start, "Goto line number <n> else file start",
        goto_file_end, "Goto file end",
        goto_file, "Goto files/URLs in selections",
        goto_file_hsplit, "Goto files in selections (hsplit)",
        goto_file_vsplit, "Goto files in selections (vsplit)",
        goto_reference, "Goto references",
        goto_window_top, "Goto window top",
        goto_window_center, "Goto window center",
        goto_window_bottom, "Goto window bottom",
        goto_last_accessed_file, "Goto last accessed file",
        goto_last_modified_file, "Goto last modified file",
        goto_last_modification, "Goto last modification",
        goto_line, "Goto line",
        goto_last_line, "Goto last line",
        goto_first_diag, "Goto first diagnostic",
        goto_last_diag, "Goto last diagnostic",
        goto_next_diag, "Goto next diagnostic",
        goto_prev_diag, "Goto previous diagnostic",
        goto_next_change, "Goto next change",
        goto_prev_change, "Goto previous change",
        goto_first_change, "Goto first change",
        goto_last_change, "Goto last change",
        goto_line_start, "Goto line start",
        goto_line_end, "Goto line end",
        goto_next_buffer, "Goto next buffer",
        goto_previous_buffer, "Goto previous buffer",
        goto_line_end_newline, "Goto newline at line end",
        goto_first_nonwhitespace, "Goto first non-blank in line",
        trim_selections, "Trim whitespace from selections",
        extend_to_line_start, "Extend to line start",
        extend_to_first_nonwhitespace, "Extend to first non-blank in line",
        extend_to_line_end, "Extend to line end",
        extend_to_line_end_newline, "Extend to line end",
        signature_help, "Show signature help",
        smart_tab, "Insert tab if all cursors have all whitespace to their left; otherwise, run a separate command.",
        insert_tab, "Insert tab char",
        insert_newline, "Insert newline char",
        delete_char_backward, "Delete previous char",
        delete_char_forward, "Delete next char",
        delete_word_backward, "Delete previous word",
        delete_word_forward, "Delete next word",
        kill_to_line_start, "Delete till start of line",
        kill_to_line_end, "Delete till end of line",
        undo, "Undo change",
        redo, "Redo change",
        earlier, "Move backward in history",
        later, "Move forward in history",
        commit_undo_checkpoint, "Commit changes to new checkpoint",
        yank, "Yank selection",
        yank_to_clipboard, "Yank selections to clipboard",
        yank_to_primary_clipboard, "Yank selections to primary clipboard",
        yank_joined, "Join and yank selections",
        yank_joined_to_clipboard, "Join and yank selections to clipboard",
        yank_main_selection_to_clipboard, "Yank main selection to clipboard",
        yank_joined_to_primary_clipboard, "Join and yank selections to primary clipboard",
        yank_main_selection_to_primary_clipboard, "Yank main selection to primary clipboard",
        replace_with_yanked, "Replace with yanked text",
        replace_selections_with_clipboard, "Replace selections by clipboard content",
        replace_selections_with_primary_clipboard, "Replace selections by primary clipboard",
        paste_after, "Paste after selection",
        paste_before, "Paste before selection",
        paste_clipboard_after, "Paste clipboard after selections",
        paste_clipboard_before, "Paste clipboard before selections",
        paste_primary_clipboard_after, "Paste primary clipboard after selections",
        paste_primary_clipboard_before, "Paste primary clipboard before selections",
        indent, "Indent selection",
        unindent, "Unindent selection",
        format_selections, "Format selection",
        join_selections, "Join lines inside selection",
        join_selections_space, "Join lines inside selection and select spaces",
        keep_selections, "Keep selections matching regex",
        remove_selections, "Remove selections matching regex",
        align_selections, "Align selections in column",
        keep_primary_selection, "Keep primary selection",
        remove_primary_selection, "Remove primary selection",
        completion, "Invoke completion popup",
        hover, "Show docs for item under cursor",
        toggle_comments, "Comment/uncomment selections",
        toggle_line_comments, "Line comment/uncomment selections",
        toggle_block_comments, "Block comment/uncomment selections",
        rotate_selections_forward, "Rotate selections forward",
        rotate_selections_backward, "Rotate selections backward",
        rotate_selection_contents_forward, "Rotate selection contents forward",
        rotate_selection_contents_backward, "Rotate selections contents backward",
        reverse_selection_contents, "Reverse selections contents",
        expand_selection, "Expand selection to parent syntax node",
        shrink_selection, "Shrink selection to previously expanded syntax node",
        expand_selection_around, "Expand selection to parent syntax node, but exclude the selection you started with",
        select_next_sibling, "Select next sibling in the syntax tree",
        select_prev_sibling, "Select previous sibling the in syntax tree",
        select_all_siblings, "Select all siblings of the current node",
        select_all_children, "Select all children of the current node",
        select_all_children_in_selection, "Select all children of the current node that are contained in the current selection",
        jump_forward, "Jump forward on jumplist",
        jump_backward, "Jump backward on jumplist",
        save_selection, "Save current selection to jumplist",
        jump_view_right, "Jump to right split",
        jump_view_left, "Jump to left split",
        jump_view_up, "Jump to split above",
        jump_view_down, "Jump to split below",
        swap_view_right, "Swap with right split",
        swap_view_left, "Swap with left split",
        swap_view_up, "Swap with split above",
        swap_view_down, "Swap with split below",
        transpose_view, "Transpose splits",
        rotate_view, "Goto next window",
        rotate_view_reverse, "Goto previous window",
        hsplit, "Horizontal bottom split",
        hsplit_new, "Horizontal bottom split scratch buffer",
        vsplit, "Vertical right split",
        vsplit_new, "Vertical right split scratch buffer",
        wclose, "Close window",
        wonly, "Close windows except current",
        select_register, "Select register",
        insert_register, "Insert register",
        align_view_middle, "Align view middle",
        align_view_top, "Align view top",
        align_view_center, "Align view center",
        align_view_bottom, "Align view bottom",
        scroll_up, "Scroll view up",
        scroll_down, "Scroll view down",
        match_brackets, "Goto matching bracket",
        surround_add, "Surround add",
        surround_replace, "Surround replace",
        surround_delete, "Surround delete",
        select_textobject_around, "Select around object",
        select_textobject_inner, "Select inside object",
        goto_next_function, "Goto next function",
        goto_prev_function, "Goto previous function",
        goto_next_class, "Goto next type definition",
        goto_prev_class, "Goto previous type definition",
        goto_next_parameter, "Goto next parameter",
        goto_prev_parameter, "Goto previous parameter",
        goto_next_comment, "Goto next comment",
        goto_prev_comment, "Goto previous comment",
        goto_next_test, "Goto next test",
        goto_prev_test, "Goto previous test",
        goto_next_entry, "Goto next pairing",
        goto_prev_entry, "Goto previous pairing",
        goto_next_paragraph, "Goto next paragraph",
        goto_prev_paragraph, "Goto previous paragraph",
        dap_launch, "Launch debug target",
        dap_restart, "Restart debugging session",
        dap_toggle_breakpoint, "Toggle breakpoint",
        dap_continue, "Continue program execution",
        dap_pause, "Pause program execution",
        dap_step_in, "Step in",
        dap_step_out, "Step out",
        dap_next, "Step to next",
        dap_variables, "List variables",
        dap_terminate, "End debug session",
        dap_edit_condition, "Edit breakpoint condition on current line",
        dap_edit_log, "Edit breakpoint log message on current line",
        dap_switch_thread, "Switch current thread",
        dap_switch_stack_frame, "Switch stack frame",
        dap_enable_exceptions, "Enable exception breakpoints",
        dap_disable_exceptions, "Disable exception breakpoints",
        shell_pipe, "Pipe selections through shell command",
        shell_pipe_to, "Pipe selections into shell command ignoring output",
        shell_insert_output, "Insert shell command output before selections",
        shell_append_output, "Append shell command output after selections",
        shell_keep_pipe, "Filter selections with shell predicate",
        suspend, "Suspend and return to shell",
        rename_symbol, "Rename symbol",
        increment, "Increment item under cursor",
        decrement, "Decrement item under cursor",
        record_macro, "Record macro",
        replay_macro, "Replay macro",
        command_palette, "Open command palette",
        goto_word, "Jump to a two-character label",
        extend_to_word, "Extend to a two-character label",
    );
}

impl fmt::Debug for MappableCommand {
    fn fmt(&self, f: &mut std::fmt::Formatter<'_>) -> std::fmt::Result {
        match self {
            MappableCommand::Static { name, .. } => {
                f.debug_tuple("MappableCommand").field(name).finish()
            }
            MappableCommand::Typable { name, args, .. } => f
                .debug_tuple("MappableCommand")
                .field(name)
                .field(args)
                .finish(),
        }
    }
}

impl fmt::Display for MappableCommand {
    fn fmt(&self, f: &mut std::fmt::Formatter<'_>) -> std::fmt::Result {
        f.write_str(self.name())
    }
}

impl std::str::FromStr for MappableCommand {
    type Err = anyhow::Error;

    fn from_str(s: &str) -> Result<Self, Self::Err> {
        if let Some(suffix) = s.strip_prefix(':') {
            let mut typable_command = suffix.split(' ').map(|arg| arg.trim());
            let name = typable_command
                .next()
                .ok_or_else(|| anyhow!("Expected typable command name"))?;
            let args = typable_command
                .map(|s| s.to_owned())
                .collect::<Vec<String>>();
            typed::TYPABLE_COMMAND_MAP
                .get(name)
                .map(|cmd| MappableCommand::Typable {
                    name: cmd.name.to_owned(),
                    doc: format!(":{} {:?}", cmd.name, args),
                    args,
                })
                .ok_or_else(|| anyhow!("No TypableCommand named '{}'", s))
        } else {
            MappableCommand::STATIC_COMMAND_LIST
                .iter()
                .find(|cmd| cmd.name() == s)
                .cloned()
                .ok_or_else(|| anyhow!("No command named '{}'", s))
        }
    }
}

impl<'de> Deserialize<'de> for MappableCommand {
    fn deserialize<D>(deserializer: D) -> Result<Self, D::Error>
    where
        D: Deserializer<'de>,
    {
        let s = String::deserialize(deserializer)?;
        s.parse().map_err(de::Error::custom)
    }
}

impl PartialEq for MappableCommand {
    fn eq(&self, other: &Self) -> bool {
        match (self, other) {
            (
                MappableCommand::Typable {
                    name: first_name,
                    args: first_args,
                    ..
                },
                MappableCommand::Typable {
                    name: second_name,
                    args: second_args,
                    ..
                },
            ) => first_name == second_name && first_args == second_args,
            (
                MappableCommand::Static {
                    name: first_name, ..
                },
                MappableCommand::Static {
                    name: second_name, ..
                },
            ) => first_name == second_name,
            _ => false,
        }
    }
}

fn no_op(_cx: &mut Context) {}

type MoveFn =
    fn(RopeSlice, Range, Direction, usize, Movement, &TextFormat, &mut TextAnnotations) -> Range;

fn move_impl(cx: &mut Context, move_fn: MoveFn, dir: Direction, behaviour: Movement) {
    let count = cx.count();
    let (view, doc) = current!(cx.editor);
    let text = doc.text().slice(..);
    let text_fmt = doc.text_format(view.inner_area(doc).width, None);
    let mut annotations = view.text_annotations(doc, None);

    let selection = doc.selection(view.id).clone().transform(|range| {
        move_fn(
            text,
            range,
            dir,
            count,
            behaviour,
            &text_fmt,
            &mut annotations,
        )
    });
    drop(annotations);
    doc.set_selection(view.id, selection);
}

use helix_core::movement::{move_horizontally, move_vertically};

fn move_char_left(cx: &mut Context) {
    move_impl(cx, move_horizontally, Direction::Backward, Movement::Move)
}

fn move_char_right(cx: &mut Context) {
    move_impl(cx, move_horizontally, Direction::Forward, Movement::Move)
}

fn move_line_up(cx: &mut Context) {
    move_impl(cx, move_vertically, Direction::Backward, Movement::Move)
}

fn move_line_down(cx: &mut Context) {
    move_impl(cx, move_vertically, Direction::Forward, Movement::Move)
}

fn move_visual_line_up(cx: &mut Context) {
    move_impl(
        cx,
        move_vertically_visual,
        Direction::Backward,
        Movement::Move,
    )
}

fn move_visual_line_down(cx: &mut Context) {
    move_impl(
        cx,
        move_vertically_visual,
        Direction::Forward,
        Movement::Move,
    )
}

fn extend_char_left(cx: &mut Context) {
    move_impl(cx, move_horizontally, Direction::Backward, Movement::Extend)
}

fn extend_char_right(cx: &mut Context) {
    move_impl(cx, move_horizontally, Direction::Forward, Movement::Extend)
}

fn extend_line_up(cx: &mut Context) {
    move_impl(cx, move_vertically, Direction::Backward, Movement::Extend)
}

fn extend_line_down(cx: &mut Context) {
    move_impl(cx, move_vertically, Direction::Forward, Movement::Extend)
}

fn extend_visual_line_up(cx: &mut Context) {
    move_impl(
        cx,
        move_vertically_visual,
        Direction::Backward,
        Movement::Extend,
    )
}

fn extend_visual_line_down(cx: &mut Context) {
    move_impl(
        cx,
        move_vertically_visual,
        Direction::Forward,
        Movement::Extend,
    )
}

fn goto_line_end_impl(view: &mut View, doc: &mut Document, movement: Movement) {
    let text = doc.text().slice(..);

    let selection = doc.selection(view.id).clone().transform(|range| {
        let line = range.cursor_line(text);
        let line_start = text.line_to_char(line);

        let pos = graphemes::prev_grapheme_boundary(text, line_end_char_index(&text, line))
            .max(line_start);

        range.put_cursor(text, pos, movement == Movement::Extend)
    });
    doc.set_selection(view.id, selection);
}

fn goto_line_end(cx: &mut Context) {
    let (view, doc) = current!(cx.editor);
    goto_line_end_impl(
        view,
        doc,
        if cx.editor.mode == Mode::Select {
            Movement::Extend
        } else {
            Movement::Move
        },
    )
}

fn extend_to_line_end(cx: &mut Context) {
    let (view, doc) = current!(cx.editor);
    goto_line_end_impl(view, doc, Movement::Extend)
}

fn goto_line_end_newline_impl(view: &mut View, doc: &mut Document, movement: Movement) {
    let text = doc.text().slice(..);

    let selection = doc.selection(view.id).clone().transform(|range| {
        let line = range.cursor_line(text);
        let pos = line_end_char_index(&text, line);

        range.put_cursor(text, pos, movement == Movement::Extend)
    });
    doc.set_selection(view.id, selection);
}

fn goto_line_end_newline(cx: &mut Context) {
    let (view, doc) = current!(cx.editor);
    goto_line_end_newline_impl(
        view,
        doc,
        if cx.editor.mode == Mode::Select {
            Movement::Extend
        } else {
            Movement::Move
        },
    )
}

fn extend_to_line_end_newline(cx: &mut Context) {
    let (view, doc) = current!(cx.editor);
    goto_line_end_newline_impl(view, doc, Movement::Extend)
}

fn goto_line_start_impl(view: &mut View, doc: &mut Document, movement: Movement) {
    let text = doc.text().slice(..);

    let selection = doc.selection(view.id).clone().transform(|range| {
        let line = range.cursor_line(text);

        // adjust to start of the line
        let pos = text.line_to_char(line);
        range.put_cursor(text, pos, movement == Movement::Extend)
    });
    doc.set_selection(view.id, selection);
}

fn goto_line_start(cx: &mut Context) {
    let (view, doc) = current!(cx.editor);
    goto_line_start_impl(
        view,
        doc,
        if cx.editor.mode == Mode::Select {
            Movement::Extend
        } else {
            Movement::Move
        },
    )
}

fn goto_next_buffer(cx: &mut Context) {
    goto_buffer(cx.editor, Direction::Forward);
}

fn goto_previous_buffer(cx: &mut Context) {
    goto_buffer(cx.editor, Direction::Backward);
}

fn goto_buffer(editor: &mut Editor, direction: Direction) {
    let current = view!(editor).doc;

    let id = match direction {
        Direction::Forward => {
            let iter = editor.documents.keys();
            let mut iter = iter.skip_while(|id| *id != &current);
            iter.next(); // skip current item
            iter.next().or_else(|| editor.documents.keys().next())
        }
        Direction::Backward => {
            let iter = editor.documents.keys();
            let mut iter = iter.rev().skip_while(|id| *id != &current);
            iter.next(); // skip current item
            iter.next().or_else(|| editor.documents.keys().next_back())
        }
    }
    .unwrap();

    let id = *id;

    editor.switch(id, Action::Replace);
}

fn extend_to_line_start(cx: &mut Context) {
    let (view, doc) = current!(cx.editor);
    goto_line_start_impl(view, doc, Movement::Extend)
}

fn kill_to_line_start(cx: &mut Context) {
    delete_by_selection_insert_mode(
        cx,
        move |text, range| {
            let line = range.cursor_line(text);
            let first_char = text.line_to_char(line);
            let anchor = range.cursor(text);
            let head = if anchor == first_char && line != 0 {
                // select until previous line
                line_end_char_index(&text, line - 1)
            } else if let Some(pos) = text.line(line).first_non_whitespace_char() {
                if first_char + pos < anchor {
                    // select until first non-blank in line if cursor is after it
                    first_char + pos
                } else {
                    // select until start of line
                    first_char
                }
            } else {
                // select until start of line
                first_char
            };
            (head, anchor)
        },
        Direction::Backward,
    );
}

fn kill_to_line_end(cx: &mut Context) {
    delete_by_selection_insert_mode(
        cx,
        |text, range| {
            let line = range.cursor_line(text);
            let line_end_pos = line_end_char_index(&text, line);
            let pos = range.cursor(text);

            // if the cursor is on the newline char delete that
            if pos == line_end_pos {
                (pos, text.line_to_char(line + 1))
            } else {
                (pos, line_end_pos)
            }
        },
        Direction::Forward,
    );
}

fn goto_first_nonwhitespace(cx: &mut Context) {
    let (view, doc) = current!(cx.editor);

    goto_first_nonwhitespace_impl(
        view,
        doc,
        if cx.editor.mode == Mode::Select {
            Movement::Extend
        } else {
            Movement::Move
        },
    )
}

fn extend_to_first_nonwhitespace(cx: &mut Context) {
    let (view, doc) = current!(cx.editor);
    goto_first_nonwhitespace_impl(view, doc, Movement::Extend)
}

fn goto_first_nonwhitespace_impl(view: &mut View, doc: &mut Document, movement: Movement) {
    let text = doc.text().slice(..);

    let selection = doc.selection(view.id).clone().transform(|range| {
        let line = range.cursor_line(text);

        if let Some(pos) = text.line(line).first_non_whitespace_char() {
            let pos = pos + text.line_to_char(line);
            range.put_cursor(text, pos, movement == Movement::Extend)
        } else {
            range
        }
    });
    doc.set_selection(view.id, selection);
}

fn trim_selections(cx: &mut Context) {
    let (view, doc) = current!(cx.editor);
    let text = doc.text().slice(..);

    let ranges: SmallVec<[Range; 1]> = doc
        .selection(view.id)
        .iter()
        .filter_map(|range| {
            if range.is_empty() || range.slice(text).chars().all(|ch| ch.is_whitespace()) {
                return None;
            }
            let mut start = range.from();
            let mut end = range.to();
            start = movement::skip_while(text, start, |x| x.is_whitespace()).unwrap_or(start);
            end = movement::backwards_skip_while(text, end, |x| x.is_whitespace()).unwrap_or(end);
            Some(Range::new(start, end).with_direction(range.direction()))
        })
        .collect();

    if !ranges.is_empty() {
        let primary = doc.selection(view.id).primary();
        let idx = ranges
            .iter()
            .position(|range| range.overlaps(&primary))
            .unwrap_or(ranges.len() - 1);
        doc.set_selection(view.id, Selection::new(ranges, idx));
    } else {
        collapse_selection(cx);
        keep_primary_selection(cx);
    };
}

// align text in selection
#[allow(deprecated)]
fn align_selections(cx: &mut Context) {
    use helix_core::visual_coords_at_pos;

    let (view, doc) = current!(cx.editor);
    let text = doc.text().slice(..);
    let selection = doc.selection(view.id);

    let tab_width = doc.tab_width();
    let mut column_widths: Vec<Vec<_>> = Vec::new();
    let mut last_line = text.len_lines() + 1;
    let mut col = 0;

    for range in selection {
        let coords = visual_coords_at_pos(text, range.head, tab_width);
        let anchor_coords = visual_coords_at_pos(text, range.anchor, tab_width);

        if coords.row != anchor_coords.row {
            cx.editor
                .set_error("align cannot work with multi line selections");
            return;
        }

        col = if coords.row == last_line { col + 1 } else { 0 };

        if col >= column_widths.len() {
            column_widths.push(Vec::new());
        }
        column_widths[col].push((range.from(), coords.col));

        last_line = coords.row;
    }

    let mut changes = Vec::with_capacity(selection.len());

    // Account for changes on each row
    let len = column_widths.first().map(|cols| cols.len()).unwrap_or(0);
    let mut offs = vec![0; len];

    for col in column_widths {
        let max_col = col
            .iter()
            .enumerate()
            .map(|(row, (_, cursor))| *cursor + offs[row])
            .max()
            .unwrap_or(0);

        for (row, (insert_pos, last_col)) in col.into_iter().enumerate() {
            let ins_count = max_col - (last_col + offs[row]);

            if ins_count == 0 {
                continue;
            }

            offs[row] += ins_count;

            changes.push((insert_pos, insert_pos, Some(" ".repeat(ins_count).into())));
        }
    }

    // The changeset has to be sorted
    changes.sort_unstable_by_key(|(from, _, _)| *from);

    let transaction = Transaction::change(doc.text(), changes.into_iter());
    doc.apply(&transaction, view.id);
    exit_select_mode(cx);
}

fn goto_window(cx: &mut Context, align: Align) {
    let count = cx.count() - 1;
    let config = cx.editor.config();
    let (view, doc) = current!(cx.editor);

    let height = view.inner_height();

    // respect user given count if any
    // - 1 so we have at least one gap in the middle.
    // a height of 6 with padding of 3 on each side will keep shifting the view back and forth
    // as we type
    let scrolloff = config.scrolloff.min(height.saturating_sub(1) / 2);

    let last_visual_line = view.last_visual_line(doc);

    let visual_line = match align {
        Align::Top => view.offset.vertical_offset + scrolloff + count,
        Align::Center => view.offset.vertical_offset + (last_visual_line / 2),
        Align::Bottom => {
            view.offset.vertical_offset + last_visual_line.saturating_sub(scrolloff + count)
        }
    };
    let visual_line = visual_line
        .max(view.offset.vertical_offset + scrolloff)
        .min(view.offset.vertical_offset + last_visual_line.saturating_sub(scrolloff));

    let pos = view
        .pos_at_visual_coords(doc, visual_line as u16, 0, false)
        .expect("visual_line was constrained to the view area");

    let text = doc.text().slice(..);
    let selection = doc
        .selection(view.id)
        .clone()
        .transform(|range| range.put_cursor(text, pos, cx.editor.mode == Mode::Select));
    doc.set_selection(view.id, selection);
}

fn goto_window_top(cx: &mut Context) {
    goto_window(cx, Align::Top)
}

fn goto_window_center(cx: &mut Context) {
    goto_window(cx, Align::Center)
}

fn goto_window_bottom(cx: &mut Context) {
    goto_window(cx, Align::Bottom)
}

fn move_word_impl<F>(cx: &mut Context, move_fn: F)
where
    F: Fn(RopeSlice, Range, usize) -> Range,
{
    let count = cx.count();
    let (view, doc) = current!(cx.editor);
    let text = doc.text().slice(..);

    let selection = doc
        .selection(view.id)
        .clone()
        .transform(|range| move_fn(text, range, count));
    doc.set_selection(view.id, selection);
}

fn move_next_word_start(cx: &mut Context) {
    move_word_impl(cx, movement::move_next_word_start)
}

fn move_prev_word_start(cx: &mut Context) {
    move_word_impl(cx, movement::move_prev_word_start)
}

fn move_prev_word_end(cx: &mut Context) {
    move_word_impl(cx, movement::move_prev_word_end)
}

fn move_next_word_end(cx: &mut Context) {
    move_word_impl(cx, movement::move_next_word_end)
}

fn move_next_long_word_start(cx: &mut Context) {
    move_word_impl(cx, movement::move_next_long_word_start)
}

fn move_prev_long_word_start(cx: &mut Context) {
    move_word_impl(cx, movement::move_prev_long_word_start)
}

fn move_prev_long_word_end(cx: &mut Context) {
    move_word_impl(cx, movement::move_prev_long_word_end)
}

fn move_next_long_word_end(cx: &mut Context) {
    move_word_impl(cx, movement::move_next_long_word_end)
}

fn goto_para_impl<F>(cx: &mut Context, move_fn: F)
where
    F: Fn(RopeSlice, Range, usize, Movement) -> Range + 'static,
{
    let count = cx.count();
    let motion = move |editor: &mut Editor| {
        let (view, doc) = current!(editor);
        let text = doc.text().slice(..);
        let behavior = if editor.mode == Mode::Select {
            Movement::Extend
        } else {
            Movement::Move
        };

        let selection = doc
            .selection(view.id)
            .clone()
            .transform(|range| move_fn(text, range, count, behavior));
        doc.set_selection(view.id, selection);
    };
    cx.editor.apply_motion(motion)
}

fn goto_prev_paragraph(cx: &mut Context) {
    goto_para_impl(cx, movement::move_prev_paragraph)
}

fn goto_next_paragraph(cx: &mut Context) {
    goto_para_impl(cx, movement::move_next_paragraph)
}

fn goto_file_start(cx: &mut Context) {
    if cx.count.is_some() {
        goto_line(cx);
    } else {
        let (view, doc) = current!(cx.editor);
        let text = doc.text().slice(..);
        let selection = doc
            .selection(view.id)
            .clone()
            .transform(|range| range.put_cursor(text, 0, cx.editor.mode == Mode::Select));
        push_jump(view, doc);
        doc.set_selection(view.id, selection);
    }
}

fn goto_file_end(cx: &mut Context) {
    let (view, doc) = current!(cx.editor);
    let text = doc.text().slice(..);
    let pos = doc.text().len_chars();
    let selection = doc
        .selection(view.id)
        .clone()
        .transform(|range| range.put_cursor(text, pos, cx.editor.mode == Mode::Select));
    push_jump(view, doc);
    doc.set_selection(view.id, selection);
}

fn goto_file(cx: &mut Context) {
    goto_file_impl(cx, Action::Replace);
}

fn goto_file_hsplit(cx: &mut Context) {
    goto_file_impl(cx, Action::HorizontalSplit);
}

fn goto_file_vsplit(cx: &mut Context) {
    goto_file_impl(cx, Action::VerticalSplit);
}

/// Goto files in selection.
fn goto_file_impl(cx: &mut Context, action: Action) {
    let (view, doc) = current_ref!(cx.editor);
    let text = doc.text();
    let selections = doc.selection(view.id);
    let rel_path = doc
        .relative_path()
        .map(|path| path.parent().unwrap().to_path_buf())
        .unwrap_or_default();
    let mut paths: Vec<_> = selections
        .iter()
        .map(|r| text.slice(r.from()..r.to()).to_string())
        .collect();
    let primary = selections.primary();
    // Checks whether there is only one selection with a width of 1
    if selections.len() == 1 && primary.len() == 1 {
        let count = cx.count();
        let text_slice = text.slice(..);
        // In this case it selects the WORD under the cursor
        let current_word = textobject::textobject_word(
            text_slice,
            primary,
            textobject::TextObject::Inside,
            count,
            true,
        );
        // Trims some surrounding chars so that the actual file is opened.
        let surrounding_chars: &[_] = &['\'', '"', '(', ')'];
        paths.clear();
        paths.push(
            current_word
                .fragment(text_slice)
                .trim_matches(surrounding_chars)
                .to_string(),
        );
    }

    for sel in paths {
        let p = sel.trim();
        if p.is_empty() {
            continue;
        }

        if let Ok(url) = Url::parse(p) {
            return open_url(cx, url, action);
        }

        let path = &rel_path.join(p);
        if path.is_dir() {
            let picker = ui::file_picker(path.into(), &cx.editor.config());
            cx.push_layer(Box::new(overlaid(picker)));
        } else if let Err(e) = cx.editor.open(path, action) {
            cx.editor.set_error(format!("Open file failed: {:?}", e));
        }
    }
}

/// Opens the given url. If the URL points to a valid textual file it is open in helix.
//  Otherwise, the file is open using external program.
fn open_url(cx: &mut Context, url: Url, action: Action) {
    let doc = doc!(cx.editor);
    let rel_path = doc
        .relative_path()
        .map(|path| path.parent().unwrap().to_path_buf())
        .unwrap_or_default();

    if url.scheme() != "file" {
        return cx.jobs.callback(crate::open_external_url_callback(url));
    }

    let content_type = std::fs::File::open(url.path()).and_then(|file| {
        // Read up to 1kb to detect the content type
        let mut read_buffer = Vec::new();
        let n = file.take(1024).read_to_end(&mut read_buffer)?;
        Ok(content_inspector::inspect(&read_buffer[..n]))
    });

    // we attempt to open binary files - files that can't be open in helix - using external
    // program as well, e.g. pdf files or images
    match content_type {
        Ok(content_inspector::ContentType::BINARY) => {
            cx.jobs.callback(crate::open_external_url_callback(url))
        }
        Ok(_) | Err(_) => {
            let path = &rel_path.join(url.path());
            if path.is_dir() {
                let picker = ui::file_picker(path.into(), &cx.editor.config());
                cx.push_layer(Box::new(overlaid(picker)));
            } else if let Err(e) = cx.editor.open(path, action) {
                cx.editor.set_error(format!("Open file failed: {:?}", e));
            }
        }
    }
}

fn extend_word_impl<F>(cx: &mut Context, extend_fn: F)
where
    F: Fn(RopeSlice, Range, usize) -> Range,
{
    let count = cx.count();
    let (view, doc) = current!(cx.editor);
    let text = doc.text().slice(..);

    let selection = doc.selection(view.id).clone().transform(|range| {
        let word = extend_fn(text, range, count);
        let pos = word.cursor(text);
        range.put_cursor(text, pos, true)
    });
    doc.set_selection(view.id, selection);
}

fn extend_next_word_start(cx: &mut Context) {
    extend_word_impl(cx, movement::move_next_word_start)
}

fn extend_prev_word_start(cx: &mut Context) {
    extend_word_impl(cx, movement::move_prev_word_start)
}

fn extend_next_word_end(cx: &mut Context) {
    extend_word_impl(cx, movement::move_next_word_end)
}

fn extend_prev_word_end(cx: &mut Context) {
    extend_word_impl(cx, movement::move_prev_word_end)
}

fn extend_next_long_word_start(cx: &mut Context) {
    extend_word_impl(cx, movement::move_next_long_word_start)
}

fn extend_prev_long_word_start(cx: &mut Context) {
    extend_word_impl(cx, movement::move_prev_long_word_start)
}

fn extend_prev_long_word_end(cx: &mut Context) {
    extend_word_impl(cx, movement::move_prev_long_word_end)
}

fn extend_next_long_word_end(cx: &mut Context) {
    extend_word_impl(cx, movement::move_next_long_word_end)
}

/// Separate branch to find_char designed only for `<ret>` char.
//
// This is necessary because the one document can have different line endings inside. And we
// cannot predict what character to find when <ret> is pressed. On the current line it can be `lf`
// but on the next line it can be `crlf`. That's why [`find_char_impl`] cannot be applied here.
fn find_char_line_ending(
    cx: &mut Context,
    count: usize,
    direction: Direction,
    inclusive: bool,
    extend: bool,
) {
    let (view, doc) = current!(cx.editor);
    let text = doc.text().slice(..);

    let selection = doc.selection(view.id).clone().transform(|range| {
        let cursor = range.cursor(text);
        let cursor_line = range.cursor_line(text);

        // Finding the line where we're going to find <ret>. Depends mostly on
        // `count`, but also takes into account edge cases where we're already at the end
        // of a line or the beginning of a line
        let find_on_line = match direction {
            Direction::Forward => {
                let on_edge = line_end_char_index(&text, cursor_line) == cursor;
                let line = cursor_line + count - 1 + (on_edge as usize);
                if line >= text.len_lines() - 1 {
                    return range;
                } else {
                    line
                }
            }
            Direction::Backward => {
                let on_edge = text.line_to_char(cursor_line) == cursor && !inclusive;
                let line = cursor_line as isize - (count as isize - 1 + on_edge as isize);
                if line <= 0 {
                    return range;
                } else {
                    line as usize
                }
            }
        };

        let pos = match (direction, inclusive) {
            (Direction::Forward, true) => line_end_char_index(&text, find_on_line),
            (Direction::Forward, false) => line_end_char_index(&text, find_on_line) - 1,
            (Direction::Backward, true) => line_end_char_index(&text, find_on_line - 1),
            (Direction::Backward, false) => text.line_to_char(find_on_line),
        };

        if extend {
            range.put_cursor(text, pos, true)
        } else {
            Range::point(range.cursor(text)).put_cursor(text, pos, true)
        }
    });
    doc.set_selection(view.id, selection);
}

fn find_char(cx: &mut Context, direction: Direction, inclusive: bool, extend: bool) {
    // TODO: count is reset to 1 before next key so we move it into the closure here.
    // Would be nice to carry over.
    let count = cx.count();

    // need to wait for next key
    // TODO: should this be done by grapheme rather than char?  For example,
    // we can't properly handle the line-ending CRLF case here in terms of char.
    cx.on_next_key(move |cx, event| {
        let ch = match event {
            KeyEvent {
                code: KeyCode::Enter,
                ..
            } => {
                find_char_line_ending(cx, count, direction, inclusive, extend);
                return;
            }

            KeyEvent {
                code: KeyCode::Tab, ..
            } => '\t',

            KeyEvent {
                code: KeyCode::Char(ch),
                ..
            } => ch,
            _ => return,
        };
        let motion = move |editor: &mut Editor| {
            match direction {
                Direction::Forward => {
                    find_char_impl(editor, &find_next_char_impl, inclusive, extend, ch, count)
                }
                Direction::Backward => {
                    find_char_impl(editor, &find_prev_char_impl, inclusive, extend, ch, count)
                }
            };
        };

        cx.editor.apply_motion(motion);
    })
}

//

#[inline]
fn find_char_impl<F, M: CharMatcher + Clone + Copy>(
    editor: &mut Editor,
    search_fn: &F,
    inclusive: bool,
    extend: bool,
    char_matcher: M,
    count: usize,
) where
    F: Fn(RopeSlice, M, usize, usize, bool) -> Option<usize> + 'static,
{
    let (view, doc) = current!(editor);
    let text = doc.text().slice(..);

    let selection = doc.selection(view.id).clone().transform(|range| {
        // TODO: use `Range::cursor()` here instead.  However, that works in terms of
        // graphemes, whereas this function doesn't yet.  So we're doing the same logic
        // here, but just in terms of chars instead.
        let search_start_pos = if range.anchor < range.head {
            range.head - 1
        } else {
            range.head
        };

        search_fn(text, char_matcher, search_start_pos, count, inclusive).map_or(range, |pos| {
            if extend {
                range.put_cursor(text, pos, true)
            } else {
                Range::point(range.cursor(text)).put_cursor(text, pos, true)
            }
        })
    });
    doc.set_selection(view.id, selection);
}

fn find_next_char_impl(
    text: RopeSlice,
    ch: char,
    pos: usize,
    n: usize,
    inclusive: bool,
) -> Option<usize> {
    let pos = (pos + 1).min(text.len_chars());
    if inclusive {
        search::find_nth_next(text, ch, pos, n)
    } else {
        let n = match text.get_char(pos) {
            Some(next_ch) if next_ch == ch => n + 1,
            _ => n,
        };
        search::find_nth_next(text, ch, pos, n).map(|n| n.saturating_sub(1))
    }
}

fn find_prev_char_impl(
    text: RopeSlice,
    ch: char,
    pos: usize,
    n: usize,
    inclusive: bool,
) -> Option<usize> {
    if inclusive {
        search::find_nth_prev(text, ch, pos, n)
    } else {
        let n = match text.get_char(pos.saturating_sub(1)) {
            Some(next_ch) if next_ch == ch => n + 1,
            _ => n,
        };
        search::find_nth_prev(text, ch, pos, n).map(|n| (n + 1).min(text.len_chars()))
    }
}

fn find_till_char(cx: &mut Context) {
    find_char(cx, Direction::Forward, false, false);
}

fn find_next_char(cx: &mut Context) {
    find_char(cx, Direction::Forward, true, false)
}

fn extend_till_char(cx: &mut Context) {
    find_char(cx, Direction::Forward, false, true)
}

fn extend_next_char(cx: &mut Context) {
    find_char(cx, Direction::Forward, true, true)
}

fn till_prev_char(cx: &mut Context) {
    find_char(cx, Direction::Backward, false, false)
}

fn find_prev_char(cx: &mut Context) {
    find_char(cx, Direction::Backward, true, false)
}

fn extend_till_prev_char(cx: &mut Context) {
    find_char(cx, Direction::Backward, false, true)
}

fn extend_prev_char(cx: &mut Context) {
    find_char(cx, Direction::Backward, true, true)
}

fn repeat_last_motion(cx: &mut Context) {
    cx.editor.repeat_last_motion(cx.count())
}

fn replace(cx: &mut Context) {
    let mut buf = [0u8; 4]; // To hold utf8 encoded char.

    // need to wait for next key
    cx.on_next_key(move |cx, event| {
        let (view, doc) = current!(cx.editor);
        let ch: Option<&str> = match event {
            KeyEvent {
                code: KeyCode::Char(ch),
                ..
            } => Some(ch.encode_utf8(&mut buf[..])),
            KeyEvent {
                code: KeyCode::Enter,
                ..
            } => Some(doc.line_ending.as_str()),
            KeyEvent {
                code: KeyCode::Tab, ..
            } => Some("\t"),
            _ => None,
        };

        let selection = doc.selection(view.id);

        if let Some(ch) = ch {
            let transaction = Transaction::change_by_selection(doc.text(), selection, |range| {
                if !range.is_empty() {
                    let text: String =
                        RopeGraphemes::new(doc.text().slice(range.from()..range.to()))
                            .map(|g| {
                                let cow: Cow<str> = g.into();
                                if str_is_line_ending(&cow) {
                                    cow
                                } else {
                                    ch.into()
                                }
                            })
                            .collect();

                    (range.from(), range.to(), Some(text.into()))
                } else {
                    // No change.
                    (range.from(), range.to(), None)
                }
            });

            doc.apply(&transaction, view.id);
            exit_select_mode(cx);
        }
    })
}

fn switch_case_impl<F>(cx: &mut Context, change_fn: F)
where
    F: Fn(RopeSlice) -> Tendril,
{
    let (view, doc) = current!(cx.editor);
    let selection = doc.selection(view.id);
    let transaction = Transaction::change_by_selection(doc.text(), selection, |range| {
        let text: Tendril = change_fn(range.slice(doc.text().slice(..)));

        (range.from(), range.to(), Some(text))
    });

    doc.apply(&transaction, view.id);
    exit_select_mode(cx);
}

fn switch_case(cx: &mut Context) {
    switch_case_impl(cx, |string| {
        string
            .chars()
            .flat_map(|ch| {
                if ch.is_lowercase() {
                    ch.to_uppercase().collect()
                } else if ch.is_uppercase() {
                    ch.to_lowercase().collect()
                } else {
                    vec![ch]
                }
            })
            .collect()
    });
}

fn switch_to_uppercase(cx: &mut Context) {
    switch_case_impl(cx, |string| {
        string.chunks().map(|chunk| chunk.to_uppercase()).collect()
    });
}

fn switch_to_lowercase(cx: &mut Context) {
    switch_case_impl(cx, |string| {
        string.chunks().map(|chunk| chunk.to_lowercase()).collect()
    });
}

pub fn scroll(cx: &mut Context, offset: usize, direction: Direction, sync_cursor: bool) {
    use Direction::*;
    let config = cx.editor.config();
    let (view, doc) = current!(cx.editor);

    let range = doc.selection(view.id).primary();
    let text = doc.text().slice(..);

    let cursor = range.cursor(text);
    let height = view.inner_height();

    let scrolloff = config.scrolloff.min(height.saturating_sub(1) / 2);
    let offset = match direction {
        Forward => offset as isize,
        Backward => -(offset as isize),
    };

    let doc_text = doc.text().slice(..);
    let viewport = view.inner_area(doc);
    let text_fmt = doc.text_format(viewport.width, None);
<<<<<<< HEAD
    let mut annotations = view.text_annotations(&*doc, None);
=======
    let annotations = view.text_annotations(&*doc, None);
>>>>>>> e0c242b6
    (view.offset.anchor, view.offset.vertical_offset) = char_idx_at_visual_offset(
        doc_text,
        view.offset.anchor,
        view.offset.vertical_offset as isize + offset,
        0,
        &text_fmt,
        &annotations,
    );

    if sync_cursor {
        let movement = match cx.editor.mode {
            Mode::Select => Movement::Extend,
            _ => Movement::Move,
        };
        // TODO: When inline diagnostics gets merged- 1. move_vertically_visual removes
        // line annotations/diagnostics so the cursor may jump further than the view.
        // 2. If the cursor lands on a complete line of virtual text, the cursor will
        // jump a different distance than the view.
        let selection = doc.selection(view.id).clone().transform(|range| {
            move_vertically_visual(
                doc_text,
                range,
                direction,
                offset.unsigned_abs(),
                movement,
                &text_fmt,
                &mut annotations,
            )
        });
        doc.set_selection(view.id, selection);
        return;
    }

    let mut head;
    match direction {
        Forward => {
            let off;
            (head, off) = char_idx_at_visual_offset(
                doc_text,
                view.offset.anchor,
                (view.offset.vertical_offset + scrolloff) as isize,
                0,
                &text_fmt,
                &annotations,
            );
            head += (off != 0) as usize;
            if head <= cursor {
                return;
            }
        }
        Backward => {
            head = char_idx_at_visual_offset(
                doc_text,
                view.offset.anchor,
                (view.offset.vertical_offset + height - scrolloff - 1) as isize,
                0,
                &text_fmt,
                &annotations,
            )
            .0;
            if head >= cursor {
                return;
            }
        }
    }

    let anchor = if cx.editor.mode == Mode::Select {
        range.anchor
    } else {
        head
    };

    // replace primary selection with an empty selection at cursor pos
    let prim_sel = Range::new(anchor, head);
    let mut sel = doc.selection(view.id).clone();
    let idx = sel.primary_index();
    sel = sel.replace(idx, prim_sel);
    drop(annotations);
    doc.set_selection(view.id, sel);
}

fn page_up(cx: &mut Context) {
    let view = view!(cx.editor);
    let offset = view.inner_height();
    scroll(cx, offset, Direction::Backward, false);
}

fn page_down(cx: &mut Context) {
    let view = view!(cx.editor);
    let offset = view.inner_height();
    scroll(cx, offset, Direction::Forward, false);
}

fn half_page_up(cx: &mut Context) {
    let view = view!(cx.editor);
    let offset = view.inner_height() / 2;
    scroll(cx, offset, Direction::Backward, false);
}

fn half_page_down(cx: &mut Context) {
    let view = view!(cx.editor);
    let offset = view.inner_height() / 2;
    scroll(cx, offset, Direction::Forward, false);
}

fn page_cursor_up(cx: &mut Context) {
    let view = view!(cx.editor);
    let offset = view.inner_height();
    scroll(cx, offset, Direction::Backward, true);
}

fn page_cursor_down(cx: &mut Context) {
    let view = view!(cx.editor);
    let offset = view.inner_height();
    scroll(cx, offset, Direction::Forward, true);
}

fn page_cursor_half_up(cx: &mut Context) {
    let view = view!(cx.editor);
    let offset = view.inner_height() / 2;
    scroll(cx, offset, Direction::Backward, true);
}

fn page_cursor_half_down(cx: &mut Context) {
    let view = view!(cx.editor);
    let offset = view.inner_height() / 2;
    scroll(cx, offset, Direction::Forward, true);
}

#[allow(deprecated)]
// currently uses the deprecated `visual_coords_at_pos`/`pos_at_visual_coords` functions
// as this function ignores softwrapping (and virtual text) and instead only cares
// about "text visual position"
//
// TODO: implement a variant of that uses visual lines and respects virtual text
fn copy_selection_on_line(cx: &mut Context, direction: Direction) {
    use helix_core::{pos_at_visual_coords, visual_coords_at_pos};

    let count = cx.count();
    let (view, doc) = current!(cx.editor);
    let text = doc.text().slice(..);
    let selection = doc.selection(view.id);
    let mut ranges = SmallVec::with_capacity(selection.ranges().len() * (count + 1));
    ranges.extend_from_slice(selection.ranges());
    let mut primary_index = 0;
    for range in selection.iter() {
        let is_primary = *range == selection.primary();

        // The range is always head exclusive
        let (head, anchor) = if range.anchor < range.head {
            (range.head - 1, range.anchor)
        } else {
            (range.head, range.anchor.saturating_sub(1))
        };

        let tab_width = doc.tab_width();

        let head_pos = visual_coords_at_pos(text, head, tab_width);
        let anchor_pos = visual_coords_at_pos(text, anchor, tab_width);

        let height = std::cmp::max(head_pos.row, anchor_pos.row)
            - std::cmp::min(head_pos.row, anchor_pos.row)
            + 1;

        if is_primary {
            primary_index = ranges.len();
        }
        ranges.push(*range);

        let mut sels = 0;
        let mut i = 0;
        while sels < count {
            let offset = (i + 1) * height;

            let anchor_row = match direction {
                Direction::Forward => anchor_pos.row + offset,
                Direction::Backward => anchor_pos.row.saturating_sub(offset),
            };

            let head_row = match direction {
                Direction::Forward => head_pos.row + offset,
                Direction::Backward => head_pos.row.saturating_sub(offset),
            };

            if anchor_row >= text.len_lines() || head_row >= text.len_lines() {
                break;
            }

            let anchor =
                pos_at_visual_coords(text, Position::new(anchor_row, anchor_pos.col), tab_width);
            let head = pos_at_visual_coords(text, Position::new(head_row, head_pos.col), tab_width);

            // skip lines that are too short
            if visual_coords_at_pos(text, anchor, tab_width).col == anchor_pos.col
                && visual_coords_at_pos(text, head, tab_width).col == head_pos.col
            {
                if is_primary {
                    primary_index = ranges.len();
                }
                // This is Range::new(anchor, head), but it will place the cursor on the correct column
                ranges.push(Range::point(anchor).put_cursor(text, head, true));
                sels += 1;
            }

            if anchor_row == 0 && head_row == 0 {
                break;
            }

            i += 1;
        }
    }

    let selection = Selection::new(ranges, primary_index);
    doc.set_selection(view.id, selection);
}

fn copy_selection_on_prev_line(cx: &mut Context) {
    copy_selection_on_line(cx, Direction::Backward)
}

fn copy_selection_on_next_line(cx: &mut Context) {
    copy_selection_on_line(cx, Direction::Forward)
}

fn select_all(cx: &mut Context) {
    let (view, doc) = current!(cx.editor);

    let end = doc.text().len_chars();
    doc.set_selection(view.id, Selection::single(0, end))
}

fn select_regex(cx: &mut Context) {
    let reg = cx.register.unwrap_or('/');
    ui::regex_prompt(
        cx,
        "select:".into(),
        Some(reg),
        ui::completers::none,
        move |cx, regex, event| {
            let (view, doc) = current!(cx.editor);
            if !matches!(event, PromptEvent::Update | PromptEvent::Validate) {
                return;
            }
            let text = doc.text().slice(..);
            if let Some(selection) =
                selection::select_on_matches(text, doc.selection(view.id), &regex)
            {
                doc.set_selection(view.id, selection);
            }
        },
    );
}

fn split_selection(cx: &mut Context) {
    let reg = cx.register.unwrap_or('/');
    ui::regex_prompt(
        cx,
        "split:".into(),
        Some(reg),
        ui::completers::none,
        move |cx, regex, event| {
            let (view, doc) = current!(cx.editor);
            if !matches!(event, PromptEvent::Update | PromptEvent::Validate) {
                return;
            }
            let text = doc.text().slice(..);
            let selection = selection::split_on_matches(text, doc.selection(view.id), &regex);
            doc.set_selection(view.id, selection);
        },
    );
}

fn split_selection_on_newline(cx: &mut Context) {
    let (view, doc) = current!(cx.editor);
    let text = doc.text().slice(..);
    let selection = selection::split_on_newline(text, doc.selection(view.id));
    doc.set_selection(view.id, selection);
}

fn merge_selections(cx: &mut Context) {
    let (view, doc) = current!(cx.editor);
    let selection = doc.selection(view.id).clone().merge_ranges();
    doc.set_selection(view.id, selection);
}

fn merge_consecutive_selections(cx: &mut Context) {
    let (view, doc) = current!(cx.editor);
    let selection = doc.selection(view.id).clone().merge_consecutive_ranges();
    doc.set_selection(view.id, selection);
}

#[allow(clippy::too_many_arguments)]
fn search_impl(
    editor: &mut Editor,
    regex: &rope::Regex,
    movement: Movement,
    direction: Direction,
    scrolloff: usize,
    wrap_around: bool,
    show_warnings: bool,
) {
    let (view, doc) = current!(editor);
    let text = doc.text().slice(..);
    let selection = doc.selection(view.id);

    // Get the right side of the primary block cursor for forward search, or the
    // grapheme before the start of the selection for reverse search.
    let start = match direction {
        Direction::Forward => text.char_to_byte(graphemes::ensure_grapheme_boundary_next(
            text,
            selection.primary().to(),
        )),
        Direction::Backward => text.char_to_byte(graphemes::ensure_grapheme_boundary_prev(
            text,
            selection.primary().from(),
        )),
    };

    // A regex::Match returns byte-positions in the str. In the case where we
    // do a reverse search and wraparound to the end, we don't need to search
    // the text before the current cursor position for matches, but by slicing
    // it out, we need to add it back to the position of the selection.
    let doc = doc!(editor).text().slice(..);

    // use find_at to find the next match after the cursor, loop around the end
    // Careful, `Regex` uses `bytes` as offsets, not character indices!
    let mut mat = match direction {
        Direction::Forward => regex.find(doc.regex_input_at_bytes(start..)),
        Direction::Backward => regex.find_iter(doc.regex_input_at_bytes(..start)).last(),
    };

    if mat.is_none() {
        if wrap_around {
            mat = match direction {
                Direction::Forward => regex.find(doc.regex_input()),
                Direction::Backward => regex.find_iter(doc.regex_input_at_bytes(start..)).last(),
            };
        }
        if show_warnings {
            if wrap_around && mat.is_some() {
                editor.set_status("Wrapped around document");
            } else {
                editor.set_error("No more matches");
            }
        }
    }

    let (view, doc) = current!(editor);
    let text = doc.text().slice(..);
    let selection = doc.selection(view.id);

    if let Some(mat) = mat {
        let start = text.byte_to_char(mat.start());
        let end = text.byte_to_char(mat.end());

        if end == 0 {
            // skip empty matches that don't make sense
            return;
        }

        // Determine range direction based on the primary range
        let primary = selection.primary();
        let range = Range::new(start, end).with_direction(primary.direction());

        let selection = match movement {
            Movement::Extend => selection.clone().push(range),
            Movement::Move => selection.clone().replace(selection.primary_index(), range),
        };

        doc.set_selection(view.id, selection);
        view.ensure_cursor_in_view_center(doc, scrolloff);
    };
}

fn search_completions(cx: &mut Context, reg: Option<char>) -> Vec<String> {
    let mut items = reg
        .and_then(|reg| cx.editor.registers.read(reg, cx.editor))
        .map_or(Vec::new(), |reg| reg.take(200).collect());
    items.sort_unstable();
    items.dedup();
    items.into_iter().map(|value| value.to_string()).collect()
}

fn search(cx: &mut Context) {
    searcher(cx, Direction::Forward)
}

fn rsearch(cx: &mut Context) {
    searcher(cx, Direction::Backward)
}

fn searcher(cx: &mut Context, direction: Direction) {
    let reg = cx.register.unwrap_or('/');
    let config = cx.editor.config();
    let scrolloff = config.scrolloff;
    let wrap_around = config.search.wrap_around;

    // TODO: could probably share with select_on_matches?
    let completions = search_completions(cx, Some(reg));

    ui::regex_prompt(
        cx,
        "search:".into(),
        Some(reg),
        move |_editor: &Editor, input: &str| {
            completions
                .iter()
                .filter(|comp| comp.starts_with(input))
                .map(|comp| (0.., std::borrow::Cow::Owned(comp.clone())))
                .collect()
        },
        move |cx, regex, event| {
            if event == PromptEvent::Validate {
                cx.editor.registers.last_search_register = reg;
            } else if event != PromptEvent::Update {
                return;
            }
            search_impl(
                cx.editor,
                &regex,
                Movement::Move,
                direction,
                scrolloff,
                wrap_around,
                false,
            );
        },
    );
}

fn search_next_or_prev_impl(cx: &mut Context, movement: Movement, direction: Direction) {
    let count = cx.count();
    let register = cx
        .register
        .unwrap_or(cx.editor.registers.last_search_register);
    let config = cx.editor.config();
    let scrolloff = config.scrolloff;
    if let Some(query) = cx.editor.registers.first(register, cx.editor) {
        let search_config = &config.search;
        let case_insensitive = if search_config.smart_case {
            !query.chars().any(char::is_uppercase)
        } else {
            false
        };
        let wrap_around = search_config.wrap_around;
        if let Ok(regex) = rope::RegexBuilder::new()
            .syntax(
                rope::Config::new()
                    .case_insensitive(case_insensitive)
                    .multi_line(true),
            )
            .build(&query)
        {
            for _ in 0..count {
                search_impl(
                    cx.editor,
                    &regex,
                    movement,
                    direction,
                    scrolloff,
                    wrap_around,
                    true,
                );
            }
        } else {
            let error = format!("Invalid regex: {}", query);
            cx.editor.set_error(error);
        }
    }
}

fn search_next(cx: &mut Context) {
    search_next_or_prev_impl(cx, Movement::Move, Direction::Forward);
}

fn search_prev(cx: &mut Context) {
    search_next_or_prev_impl(cx, Movement::Move, Direction::Backward);
}
fn extend_search_next(cx: &mut Context) {
    search_next_or_prev_impl(cx, Movement::Extend, Direction::Forward);
}

fn extend_search_prev(cx: &mut Context) {
    search_next_or_prev_impl(cx, Movement::Extend, Direction::Backward);
}

fn search_selection(cx: &mut Context) {
    let register = cx.register.unwrap_or('/');
    let (view, doc) = current!(cx.editor);
    let contents = doc.text().slice(..);

    let regex = doc
        .selection(view.id)
        .iter()
        .map(|selection| regex::escape(&selection.fragment(contents)))
        .collect::<HashSet<_>>() // Collect into hashset to deduplicate identical regexes
        .into_iter()
        .collect::<Vec<_>>()
        .join("|");

    let msg = format!("register '{}' set to '{}'", register, &regex);
    match cx.editor.registers.push(register, regex) {
        Ok(_) => {
            cx.editor.registers.last_search_register = register;
            cx.editor.set_status(msg)
        }
        Err(err) => cx.editor.set_error(err.to_string()),
    }
}

fn make_search_word_bounded(cx: &mut Context) {
    // Defaults to the active search register instead `/` to be more ergonomic assuming most people
    // would use this command following `search_selection`. This avoids selecting the register
    // twice.
    let register = cx
        .register
        .unwrap_or(cx.editor.registers.last_search_register);
    let regex = match cx.editor.registers.first(register, cx.editor) {
        Some(regex) => regex,
        None => return,
    };
    let start_anchored = regex.starts_with("\\b");
    let end_anchored = regex.ends_with("\\b");

    if start_anchored && end_anchored {
        return;
    }

    let mut new_regex = String::with_capacity(
        regex.len() + if start_anchored { 0 } else { 2 } + if end_anchored { 0 } else { 2 },
    );

    if !start_anchored {
        new_regex.push_str("\\b");
    }
    new_regex.push_str(&regex);
    if !end_anchored {
        new_regex.push_str("\\b");
    }

    let msg = format!("register '{}' set to '{}'", register, &new_regex);
    match cx.editor.registers.push(register, new_regex) {
        Ok(_) => {
            cx.editor.registers.last_search_register = register;
            cx.editor.set_status(msg)
        }
        Err(err) => cx.editor.set_error(err.to_string()),
    }
}

fn global_search(cx: &mut Context) {
    #[derive(Debug)]
    struct FileResult {
        path: PathBuf,
        /// 0 indexed lines
        line_num: usize,
    }

    impl FileResult {
        fn new(path: &Path, line_num: usize) -> Self {
            Self {
                path: path.to_path_buf(),
                line_num,
            }
        }
    }

    impl ui::menu::Item for FileResult {
        type Data = Option<PathBuf>;

        fn format(&self, current_path: &Self::Data) -> Row {
            let relative_path = helix_stdx::path::get_relative_path(&self.path)
                .to_string_lossy()
                .into_owned();
            if current_path
                .as_ref()
                .map(|p| p == &self.path)
                .unwrap_or(false)
            {
                format!("{} (*)", relative_path).into()
            } else {
                relative_path.into()
            }
        }
    }

    let config = cx.editor.config();
    let smart_case = config.search.smart_case;
    let file_picker_config = config.file_picker.clone();

    let reg = cx.register.unwrap_or('/');
    let completions = search_completions(cx, Some(reg));
    ui::raw_regex_prompt(
        cx,
        "global-search:".into(),
        Some(reg),
        move |_editor: &Editor, input: &str| {
            completions
                .iter()
                .filter(|comp| comp.starts_with(input))
                .map(|comp| (0.., std::borrow::Cow::Owned(comp.clone())))
                .collect()
        },
        move |cx, _, input, event| {
            if event != PromptEvent::Validate {
                return;
            }
            cx.editor.registers.last_search_register = reg;

            let current_path = doc_mut!(cx.editor).path().cloned();
            let documents: Vec<_> = cx
                .editor
                .documents()
                .map(|doc| (doc.path().cloned(), doc.text().to_owned()))
                .collect();

            if let Ok(matcher) = RegexMatcherBuilder::new()
                .case_smart(smart_case)
                .build(input)
            {
                let search_root = helix_stdx::env::current_working_dir();
                if !search_root.exists() {
                    cx.editor
                        .set_error("Current working directory does not exist");
                    return;
                }

                let (picker, injector) = Picker::stream(current_path);

                let dedup_symlinks = file_picker_config.deduplicate_links;
                let absolute_root = search_root
                    .canonicalize()
                    .unwrap_or_else(|_| search_root.clone());
                let injector_ = injector.clone();

                std::thread::spawn(move || {
                    let searcher = SearcherBuilder::new()
                        .binary_detection(BinaryDetection::quit(b'\x00'))
                        .build();

                    let mut walk_builder = WalkBuilder::new(search_root);

                    walk_builder
                        .hidden(file_picker_config.hidden)
                        .parents(file_picker_config.parents)
                        .ignore(file_picker_config.ignore)
                        .follow_links(file_picker_config.follow_symlinks)
                        .git_ignore(file_picker_config.git_ignore)
                        .git_global(file_picker_config.git_global)
                        .git_exclude(file_picker_config.git_exclude)
                        .max_depth(file_picker_config.max_depth)
                        .filter_entry(move |entry| {
                            filter_picker_entry(entry, &absolute_root, dedup_symlinks)
                        });

                    walk_builder
                        .add_custom_ignore_filename(helix_loader::config_dir().join("ignore"));
                    walk_builder.add_custom_ignore_filename(".helix/ignore");

                    walk_builder.build_parallel().run(|| {
                        let mut searcher = searcher.clone();
                        let matcher = matcher.clone();
                        let injector = injector_.clone();
                        let documents = &documents;
                        Box::new(move |entry: Result<DirEntry, ignore::Error>| -> WalkState {
                            let entry = match entry {
                                Ok(entry) => entry,
                                Err(_) => return WalkState::Continue,
                            };

                            match entry.file_type() {
                                Some(entry) if entry.is_file() => {}
                                // skip everything else
                                _ => return WalkState::Continue,
                            };

                            let mut stop = false;
                            let sink = sinks::UTF8(|line_num, _| {
                                stop = injector
                                    .push(FileResult::new(entry.path(), line_num as usize - 1))
                                    .is_err();

                                Ok(!stop)
                            });
                            let doc = documents.iter().find(|&(doc_path, _)| {
                                doc_path
                                    .as_ref()
                                    .map_or(false, |doc_path| doc_path == entry.path())
                            });

                            let result = if let Some((_, doc)) = doc {
                                // there is already a buffer for this file
                                // search the buffer instead of the file because it's faster
                                // and captures new edits without requiring a save
                                if searcher.multi_line_with_matcher(&matcher) {
                                    // in this case a continous buffer is required
                                    // convert the rope to a string
                                    let text = doc.to_string();
                                    searcher.search_slice(&matcher, text.as_bytes(), sink)
                                } else {
                                    searcher.search_reader(
                                        &matcher,
                                        RopeReader::new(doc.slice(..)),
                                        sink,
                                    )
                                }
                            } else {
                                searcher.search_path(&matcher, entry.path(), sink)
                            };

                            if let Err(err) = result {
                                log::error!(
                                    "Global search error: {}, {}",
                                    entry.path().display(),
                                    err
                                );
                            }
                            if stop {
                                WalkState::Quit
                            } else {
                                WalkState::Continue
                            }
                        })
                    });
                });

                cx.jobs.callback(async move {
                    let call = move |_: &mut Editor, compositor: &mut Compositor| {
                        let picker = Picker::with_stream(
                            picker,
                            injector,
                            move |cx, FileResult { path, line_num }, action| {
                                let doc = match cx.editor.open(path, action) {
                                    Ok(id) => doc_mut!(cx.editor, &id),
                                    Err(e) => {
                                        cx.editor.set_error(format!(
                                            "Failed to open file '{}': {}",
                                            path.display(),
                                            e
                                        ));
                                        return;
                                    }
                                };

                                let line_num = *line_num;
                                let view = view_mut!(cx.editor);
                                let text = doc.text();
                                if line_num >= text.len_lines() {
                                    cx.editor.set_error(
                    "The line you jumped to does not exist anymore because the file has changed.",
                );
                                    return;
                                }
                                let start = text.line_to_char(line_num);
                                let end = text.line_to_char((line_num + 1).min(text.len_lines()));

                                doc.set_selection(view.id, Selection::single(start, end));
                                if action.align_view(view, doc.id()) {
                                    align_view(doc, view, Align::Center);
                                }
                            },
                        )
                        .with_preview(
                            |_editor, FileResult { path, line_num }| {
                                Some((path.clone().into(), Some((*line_num, *line_num))))
                            },
                        );
                        compositor.push(Box::new(overlaid(picker)))
                    };
                    Ok(Callback::EditorCompositor(Box::new(call)))
                })
            } else {
                // Otherwise do nothing
                // log::warn!("Global Search Invalid Pattern")
            }
        },
    );
}

enum Extend {
    Above,
    Below,
}

fn extend_line(cx: &mut Context) {
    let (view, doc) = current_ref!(cx.editor);
    let extend = match doc.selection(view.id).primary().direction() {
        Direction::Forward => Extend::Below,
        Direction::Backward => Extend::Above,
    };
    extend_line_impl(cx, extend);
}

fn extend_line_below(cx: &mut Context) {
    extend_line_impl(cx, Extend::Below);
}

fn extend_line_above(cx: &mut Context) {
    extend_line_impl(cx, Extend::Above);
}
fn extend_line_impl(cx: &mut Context, extend: Extend) {
    let count = cx.count();
    let (view, doc) = current!(cx.editor);

    let text = doc.text();
    let selection = doc.selection(view.id).clone().transform(|range| {
        let (start_line, end_line) = range.line_range(text.slice(..));

        let start = text.line_to_char(start_line);
        let end = text.line_to_char(
            (end_line + 1) // newline of end_line
                .min(text.len_lines()),
        );

        // extend to previous/next line if current line is selected
        let (anchor, head) = if range.from() == start && range.to() == end {
            match extend {
                Extend::Above => (end, text.line_to_char(start_line.saturating_sub(count))),
                Extend::Below => (
                    start,
                    text.line_to_char((end_line + count + 1).min(text.len_lines())),
                ),
            }
        } else {
            match extend {
                Extend::Above => (end, text.line_to_char(start_line.saturating_sub(count - 1))),
                Extend::Below => (
                    start,
                    text.line_to_char((end_line + count).min(text.len_lines())),
                ),
            }
        };

        Range::new(anchor, head)
    });

    doc.set_selection(view.id, selection);
}
fn select_line_below(cx: &mut Context) {
    select_line_impl(cx, Extend::Below);
}
fn select_line_above(cx: &mut Context) {
    select_line_impl(cx, Extend::Above);
}
fn select_line_impl(cx: &mut Context, extend: Extend) {
    let mut count = cx.count();
    let (view, doc) = current!(cx.editor);
    let text = doc.text();
    let saturating_add = |a: usize, b: usize| (a + b).min(text.len_lines());
    let selection = doc.selection(view.id).clone().transform(|range| {
        let (start_line, end_line) = range.line_range(text.slice(..));
        let start = text.line_to_char(start_line);
        let end = text.line_to_char(saturating_add(end_line, 1));
        let direction = range.direction();

        // Extending to line bounds is counted as one step
        if range.from() != start || range.to() != end {
            count = count.saturating_sub(1)
        }
        let (anchor_line, head_line) = match (&extend, direction) {
            (Extend::Above, Direction::Forward) => (start_line, end_line.saturating_sub(count)),
            (Extend::Above, Direction::Backward) => (end_line, start_line.saturating_sub(count)),
            (Extend::Below, Direction::Forward) => (start_line, saturating_add(end_line, count)),
            (Extend::Below, Direction::Backward) => (end_line, saturating_add(start_line, count)),
        };
        let (anchor, head) = match anchor_line.cmp(&head_line) {
            Ordering::Less => (
                text.line_to_char(anchor_line),
                text.line_to_char(saturating_add(head_line, 1)),
            ),
            Ordering::Equal => match extend {
                Extend::Above => (
                    text.line_to_char(saturating_add(anchor_line, 1)),
                    text.line_to_char(head_line),
                ),
                Extend::Below => (
                    text.line_to_char(head_line),
                    text.line_to_char(saturating_add(anchor_line, 1)),
                ),
            },

            Ordering::Greater => (
                text.line_to_char(saturating_add(anchor_line, 1)),
                text.line_to_char(head_line),
            ),
        };
        Range::new(anchor, head)
    });

    doc.set_selection(view.id, selection);
}

fn extend_to_line_bounds(cx: &mut Context) {
    let (view, doc) = current!(cx.editor);

    doc.set_selection(
        view.id,
        doc.selection(view.id).clone().transform(|range| {
            let text = doc.text();

            let (start_line, end_line) = range.line_range(text.slice(..));
            let start = text.line_to_char(start_line);
            let end = text.line_to_char((end_line + 1).min(text.len_lines()));

            Range::new(start, end).with_direction(range.direction())
        }),
    );
}

fn shrink_to_line_bounds(cx: &mut Context) {
    let (view, doc) = current!(cx.editor);

    doc.set_selection(
        view.id,
        doc.selection(view.id).clone().transform(|range| {
            let text = doc.text();

            let (start_line, end_line) = range.line_range(text.slice(..));

            // Do nothing if the selection is within one line to prevent
            // conditional logic for the behavior of this command
            if start_line == end_line {
                return range;
            }

            let mut start = text.line_to_char(start_line);

            // line_to_char gives us the start position of the line, so
            // we need to get the start position of the next line. In
            // the editor, this will correspond to the cursor being on
            // the EOL whitespace character, which is what we want.
            let mut end = text.line_to_char((end_line + 1).min(text.len_lines()));

            if start != range.from() {
                start = text.line_to_char((start_line + 1).min(text.len_lines()));
            }

            if end != range.to() {
                end = text.line_to_char(end_line);
            }

            Range::new(start, end).with_direction(range.direction())
        }),
    );
}

enum Operation {
    Delete,
    Change,
}

fn selection_is_linewise(selection: &Selection, text: &Rope) -> bool {
    selection.ranges().iter().all(|range| {
        let text = text.slice(..);
        if range.slice(text).len_lines() < 2 {
            return false;
        }
        // If the start of the selection is at the start of a line and the end at the end of a line.
        let (start_line, end_line) = range.line_range(text);
        let start = text.line_to_char(start_line);
        let end = text.line_to_char((end_line + 1).min(text.len_lines()));
        start == range.from() && end == range.to()
    })
}

fn delete_selection_impl(cx: &mut Context, op: Operation) {
    let (view, doc) = current!(cx.editor);

    let selection = doc.selection(view.id);
    let only_whole_lines = selection_is_linewise(selection, doc.text());

    if cx.register != Some('_') {
        // first yank the selection
        let text = doc.text().slice(..);
        let values: Vec<String> = selection.fragments(text).map(Cow::into_owned).collect();
        let reg_name = cx.register.unwrap_or('"');
        if let Err(err) = cx.editor.registers.write(reg_name, values) {
            cx.editor.set_error(err.to_string());
            return;
        }
    };

    // then delete
    let transaction =
        Transaction::delete_by_selection(doc.text(), selection, |range| (range.from(), range.to()));
    doc.apply(&transaction, view.id);

    match op {
        Operation::Delete => {
            // exit select mode, if currently in select mode
            exit_select_mode(cx);
        }
        Operation::Change => {
            if only_whole_lines {
                open_above(cx);
            } else {
                enter_insert_mode(cx);
            }
        }
    }
}

#[inline]
fn delete_by_selection_insert_mode(
    cx: &mut Context,
    mut f: impl FnMut(RopeSlice, &Range) -> Deletion,
    direction: Direction,
) {
    let (view, doc) = current!(cx.editor);
    let text = doc.text().slice(..);
    let mut selection = SmallVec::new();
    let mut insert_newline = false;
    let text_len = text.len_chars();
    let mut transaction =
        Transaction::delete_by_selection(doc.text(), doc.selection(view.id), |range| {
            let (start, end) = f(text, range);
            if direction == Direction::Forward {
                let mut range = *range;
                if range.head > range.anchor {
                    insert_newline |= end == text_len;
                    // move the cursor to the right so that the selection
                    // doesn't shrink when deleting forward (so the text appears to
                    // move to  left)
                    // += 1 is enough here as the range is normalized to grapheme boundaries
                    // later anyway
                    range.head += 1;
                }
                selection.push(range);
            }
            (start, end)
        });

    // in case we delete the last character and the cursor would be moved to the EOF char
    // insert a newline, just like when entering append mode
    if insert_newline {
        transaction = transaction.insert_at_eof(doc.line_ending.as_str().into());
    }

    if direction == Direction::Forward {
        doc.set_selection(
            view.id,
            Selection::new(selection, doc.selection(view.id).primary_index()),
        );
    }
    doc.apply(&transaction, view.id);
}

fn delete_selection(cx: &mut Context) {
    delete_selection_impl(cx, Operation::Delete);
}

fn delete_selection_noyank(cx: &mut Context) {
    cx.register = Some('_');
    delete_selection_impl(cx, Operation::Delete);
}

fn change_selection(cx: &mut Context) {
    delete_selection_impl(cx, Operation::Change);
}

fn change_selection_noyank(cx: &mut Context) {
    cx.register = Some('_');
    delete_selection_impl(cx, Operation::Change);
}

fn collapse_selection(cx: &mut Context) {
    let (view, doc) = current!(cx.editor);
    let text = doc.text().slice(..);

    let selection = doc.selection(view.id).clone().transform(|range| {
        let pos = range.cursor(text);
        Range::new(pos, pos)
    });
    doc.set_selection(view.id, selection);
}

fn flip_selections(cx: &mut Context) {
    let (view, doc) = current!(cx.editor);

    let selection = doc
        .selection(view.id)
        .clone()
        .transform(|range| range.flip());
    doc.set_selection(view.id, selection);
}

fn ensure_selections_forward(cx: &mut Context) {
    let (view, doc) = current!(cx.editor);

    let selection = doc
        .selection(view.id)
        .clone()
        .transform(|r| r.with_direction(Direction::Forward));

    doc.set_selection(view.id, selection);
}

fn enter_insert_mode(cx: &mut Context) {
    cx.editor.mode = Mode::Insert;
}

// inserts at the start of each selection
fn insert_mode(cx: &mut Context) {
    enter_insert_mode(cx);
    let (view, doc) = current!(cx.editor);

    log::trace!(
        "entering insert mode with sel: {:?}, text: {:?}",
        doc.selection(view.id),
        doc.text().to_string()
    );

    let selection = doc
        .selection(view.id)
        .clone()
        .transform(|range| Range::new(range.to(), range.from()));

    doc.set_selection(view.id, selection);
}

// inserts at the end of each selection
fn append_mode(cx: &mut Context) {
    enter_insert_mode(cx);
    let (view, doc) = current!(cx.editor);
    doc.restore_cursor = true;
    let text = doc.text().slice(..);

    // Make sure there's room at the end of the document if the last
    // selection butts up against it.
    let end = text.len_chars();
    let last_range = doc
        .selection(view.id)
        .iter()
        .last()
        .expect("selection should always have at least one range");
    if !last_range.is_empty() && last_range.to() == end {
        let transaction = Transaction::change(
            doc.text(),
            [(end, end, Some(doc.line_ending.as_str().into()))].into_iter(),
        );
        doc.apply(&transaction, view.id);
    }

    let selection = doc.selection(view.id).clone().transform(|range| {
        Range::new(
            range.from(),
            graphemes::next_grapheme_boundary(doc.text().slice(..), range.to()),
        )
    });
    doc.set_selection(view.id, selection);
}

fn file_picker(cx: &mut Context) {
    let root = find_workspace().0;
    if !root.exists() {
        cx.editor.set_error("Workspace directory does not exist");
        return;
    }
    let picker = ui::file_picker(root, &cx.editor.config());
    cx.push_layer(Box::new(overlaid(picker)));
}

fn file_picker_in_current_buffer_directory(cx: &mut Context) {
    let doc_dir = doc!(cx.editor)
        .path()
        .and_then(|path| path.parent().map(|path| path.to_path_buf()));

    let path = match doc_dir {
        Some(path) => path,
        None => {
            cx.editor.set_error("current buffer has no path or parent");
            return;
        }
    };

    let picker = ui::file_picker(path, &cx.editor.config());
    cx.push_layer(Box::new(overlaid(picker)));
}

fn file_picker_in_current_directory(cx: &mut Context) {
    let cwd = helix_stdx::env::current_working_dir();
    if !cwd.exists() {
        cx.editor
            .set_error("Current working directory does not exist");
        return;
    }
    let picker = ui::file_picker(cwd, &cx.editor.config());
    cx.push_layer(Box::new(overlaid(picker)));
}

fn buffer_picker(cx: &mut Context) {
    let current = view!(cx.editor).doc;

    struct BufferMeta {
        id: DocumentId,
        path: Option<PathBuf>,
        is_modified: bool,
        is_current: bool,
        focused_at: std::time::Instant,
    }

    impl ui::menu::Item for BufferMeta {
        type Data = ();

        fn format(&self, _data: &Self::Data) -> Row {
            let path = self
                .path
                .as_deref()
                .map(helix_stdx::path::get_relative_path);
            let path = match path.as_deref().and_then(Path::to_str) {
                Some(path) => path,
                None => SCRATCH_BUFFER_NAME,
            };

            let mut flags = String::new();
            if self.is_modified {
                flags.push('+');
            }
            if self.is_current {
                flags.push('*');
            }

            Row::new([self.id.to_string(), flags, path.to_string()])
        }
    }

    let new_meta = |doc: &Document| BufferMeta {
        id: doc.id(),
        path: doc.path().cloned(),
        is_modified: doc.is_modified(),
        is_current: doc.id() == current,
        focused_at: doc.focused_at,
    };

    let mut items = cx
        .editor
        .documents
        .values()
        .map(new_meta)
        .collect::<Vec<BufferMeta>>();

    // mru
    items.sort_unstable_by_key(|item| std::cmp::Reverse(item.focused_at));

    let picker = Picker::new(items, (), |cx, meta, action| {
        cx.editor.switch(meta.id, action);
    })
    .with_preview(|editor, meta| {
        let doc = &editor.documents.get(&meta.id)?;
        let &view_id = doc.selections().keys().next()?;
        let line = doc
            .selection(view_id)
            .primary()
            .cursor_line(doc.text().slice(..));
        Some((meta.id.into(), Some((line, line))))
    });
    cx.push_layer(Box::new(overlaid(picker)));
}

fn jumplist_picker(cx: &mut Context) {
    struct JumpMeta {
        id: DocumentId,
        path: Option<PathBuf>,
        selection: Selection,
        text: String,
        is_current: bool,
    }

    impl ui::menu::Item for JumpMeta {
        type Data = ();

        fn format(&self, _data: &Self::Data) -> Row {
            let path = self
                .path
                .as_deref()
                .map(helix_stdx::path::get_relative_path);
            let path = match path.as_deref().and_then(Path::to_str) {
                Some(path) => path,
                None => SCRATCH_BUFFER_NAME,
            };

            let mut flags = Vec::new();
            if self.is_current {
                flags.push("*");
            }

            let flag = if flags.is_empty() {
                "".into()
            } else {
                format!(" ({})", flags.join(""))
            };
            format!("{} {}{} {}", self.id, path, flag, self.text).into()
        }
    }

    for (view, _) in cx.editor.tree.views_mut() {
        for doc_id in view.jumps.iter().map(|e| e.0).collect::<Vec<_>>().iter() {
            let doc = doc_mut!(cx.editor, doc_id);
            view.sync_changes(doc);
        }
    }

    let new_meta = |view: &View, doc_id: DocumentId, selection: Selection| {
        let doc = &cx.editor.documents.get(&doc_id);
        let text = doc.map_or("".into(), |d| {
            selection
                .fragments(d.text().slice(..))
                .map(Cow::into_owned)
                .collect::<Vec<_>>()
                .join(" ")
        });

        JumpMeta {
            id: doc_id,
            path: doc.and_then(|d| d.path().cloned()),
            selection,
            text,
            is_current: view.doc == doc_id,
        }
    };

    let picker = Picker::new(
        cx.editor
            .tree
            .views()
            .flat_map(|(view, _)| {
                view.jumps
                    .iter()
                    .map(|(doc_id, selection)| new_meta(view, *doc_id, selection.clone()))
            })
            .collect(),
        (),
        |cx, meta, action| {
            cx.editor.switch(meta.id, action);
            let config = cx.editor.config();
            let (view, doc) = (view_mut!(cx.editor), doc_mut!(cx.editor, &meta.id));
            doc.set_selection(view.id, meta.selection.clone());
            if action.align_view(view, doc.id()) {
                view.ensure_cursor_in_view_center(doc, config.scrolloff);
            }
        },
    )
    .with_preview(|editor, meta| {
        let doc = &editor.documents.get(&meta.id)?;
        let line = meta.selection.primary().cursor_line(doc.text().slice(..));
        Some((meta.id.into(), Some((line, line))))
    });
    cx.push_layer(Box::new(overlaid(picker)));
}

fn changed_file_picker(cx: &mut Context) {
    pub struct FileChangeData {
        cwd: PathBuf,
        style_untracked: Style,
        style_modified: Style,
        style_conflict: Style,
        style_deleted: Style,
        style_renamed: Style,
    }

    impl Item for FileChange {
        type Data = FileChangeData;

        fn format(&self, data: &Self::Data) -> Row {
            let process_path = |path: &PathBuf| {
                path.strip_prefix(&data.cwd)
                    .unwrap_or(path)
                    .display()
                    .to_string()
            };

            let (sign, style, content) = match self {
                Self::Untracked { path } => ("[+]", data.style_untracked, process_path(path)),
                Self::Modified { path } => ("[~]", data.style_modified, process_path(path)),
                Self::Conflict { path } => ("[x]", data.style_conflict, process_path(path)),
                Self::Deleted { path } => ("[-]", data.style_deleted, process_path(path)),
                Self::Renamed { from_path, to_path } => (
                    "[>]",
                    data.style_renamed,
                    format!("{} -> {}", process_path(from_path), process_path(to_path)),
                ),
            };

            Row::new([Cell::from(Span::styled(sign, style)), Cell::from(content)])
        }
    }

    let cwd = helix_stdx::env::current_working_dir();
    if !cwd.exists() {
        cx.editor
            .set_error("Current working directory does not exist");
        return;
    }

    let added = cx.editor.theme.get("diff.plus");
    let modified = cx.editor.theme.get("diff.delta");
    let conflict = cx.editor.theme.get("diff.delta.conflict");
    let deleted = cx.editor.theme.get("diff.minus");
    let renamed = cx.editor.theme.get("diff.delta.moved");

    let picker = Picker::new(
        Vec::new(),
        FileChangeData {
            cwd: cwd.clone(),
            style_untracked: added,
            style_modified: modified,
            style_conflict: conflict,
            style_deleted: deleted,
            style_renamed: renamed,
        },
        |cx, meta: &FileChange, action| {
            let path_to_open = meta.path();
            if let Err(e) = cx.editor.open(path_to_open, action) {
                let err = if let Some(err) = e.source() {
                    format!("{}", err)
                } else {
                    format!("unable to open \"{}\"", path_to_open.display())
                };
                cx.editor.set_error(err);
            }
        },
    )
    .with_preview(|_editor, meta| Some((meta.path().to_path_buf().into(), None)));
    let injector = picker.injector();

    cx.editor
        .diff_providers
        .clone()
        .for_each_changed_file(cwd, move |change| match change {
            Ok(change) => injector.push(change).is_ok(),
            Err(err) => {
                status::report_blocking(err);
                true
            }
        });
    cx.push_layer(Box::new(overlaid(picker)));
}

impl ui::menu::Item for MappableCommand {
    type Data = ReverseKeymap;

    fn format(&self, keymap: &Self::Data) -> Row {
        let fmt_binding = |bindings: &Vec<Vec<KeyEvent>>| -> String {
            bindings.iter().fold(String::new(), |mut acc, bind| {
                if !acc.is_empty() {
                    acc.push(' ');
                }
                for key in bind {
                    acc.push_str(&key.key_sequence_format());
                }
                acc
            })
        };

        match self {
            MappableCommand::Typable { doc, name, .. } => match keymap.get(name as &String) {
                Some(bindings) => format!("{} ({}) [:{}]", doc, fmt_binding(bindings), name).into(),
                None => format!("{} [:{}]", doc, name).into(),
            },
            MappableCommand::Static { doc, name, .. } => match keymap.get(*name) {
                Some(bindings) => format!("{} ({}) [{}]", doc, fmt_binding(bindings), name).into(),
                None => format!("{} [{}]", doc, name).into(),
            },
        }
    }
}

pub fn command_palette(cx: &mut Context) {
    let register = cx.register;
    let count = cx.count;

    cx.callback.push(Box::new(
        move |compositor: &mut Compositor, cx: &mut compositor::Context| {
            let keymap = compositor.find::<ui::EditorView>().unwrap().keymaps.map()
                [&cx.editor.mode]
                .reverse_map();

            let mut commands: Vec<MappableCommand> = MappableCommand::STATIC_COMMAND_LIST.into();
            commands.extend(typed::TYPABLE_COMMAND_LIST.iter().map(|cmd| {
                MappableCommand::Typable {
                    name: cmd.name.to_owned(),
                    doc: cmd.doc.to_owned(),
                    args: Vec::new(),
                }
            }));

            let picker = Picker::new(commands, keymap, move |cx, command, _action| {
                let mut ctx = Context {
                    register,
                    count,
                    editor: cx.editor,
                    callback: Vec::new(),
                    on_next_key_callback: None,
                    jobs: cx.jobs,
                };
                let focus = view!(ctx.editor).id;

                command.execute(&mut ctx);

                if ctx.editor.tree.contains(focus) {
                    let config = ctx.editor.config();
                    let mode = ctx.editor.mode();
                    let view = view_mut!(ctx.editor, focus);
                    let doc = doc_mut!(ctx.editor, &view.doc);

                    view.ensure_cursor_in_view(doc, config.scrolloff);

                    if mode != Mode::Insert {
                        doc.append_changes_to_history(view);
                    }
                }
            });
            compositor.push(Box::new(overlaid(picker)));
        },
    ));
}

fn last_picker(cx: &mut Context) {
    // TODO: last picker does not seem to work well with buffer_picker
    cx.callback.push(Box::new(|compositor, cx| {
        if let Some(picker) = compositor.last_picker.take() {
            compositor.push(picker);
        } else {
            cx.editor.set_error("no last picker")
        }
    }));
}

/// Fallback position to use for [`insert_with_indent`].
enum IndentFallbackPos {
    LineStart,
    LineEnd,
}

// `I` inserts at the first nonwhitespace character of each line with a selection.
// If the line is empty, automatically indent.
fn insert_at_line_start(cx: &mut Context) {
    insert_with_indent(cx, IndentFallbackPos::LineStart);
}

// `A` inserts at the end of each line with a selection.
// If the line is empty, automatically indent.
fn insert_at_line_end(cx: &mut Context) {
    insert_with_indent(cx, IndentFallbackPos::LineEnd);
}

// Enter insert mode and auto-indent the current line if it is empty.
// If the line is not empty, move the cursor to the specified fallback position.
fn insert_with_indent(cx: &mut Context, cursor_fallback: IndentFallbackPos) {
    enter_insert_mode(cx);

    let (view, doc) = current!(cx.editor);

    let text = doc.text().slice(..);
    let contents = doc.text();
    let selection = doc.selection(view.id);

    let language_config = doc.language_config();
    let syntax = doc.syntax();
    let tab_width = doc.tab_width();

    let mut ranges = SmallVec::with_capacity(selection.len());
    let mut offs = 0;

    let mut transaction = Transaction::change_by_selection(contents, selection, |range| {
        let cursor_line = range.cursor_line(text);
        let cursor_line_start = text.line_to_char(cursor_line);

        if line_end_char_index(&text, cursor_line) == cursor_line_start {
            // line is empty => auto indent
            let line_end_index = cursor_line_start;

            let indent = indent::indent_for_newline(
                language_config,
                syntax,
                &doc.config.load().indent_heuristic,
                &doc.indent_style,
                tab_width,
                text,
                cursor_line,
                line_end_index,
                cursor_line,
            );

            // calculate new selection ranges
            let pos = offs + cursor_line_start;
            let indent_width = indent.chars().count();
            ranges.push(Range::point(pos + indent_width));
            offs += indent_width;

            (line_end_index, line_end_index, Some(indent.into()))
        } else {
            // move cursor to the fallback position
            let pos = match cursor_fallback {
                IndentFallbackPos::LineStart => text
                    .line(cursor_line)
                    .first_non_whitespace_char()
                    .map(|ws_offset| ws_offset + cursor_line_start)
                    .unwrap_or(cursor_line_start),
                IndentFallbackPos::LineEnd => line_end_char_index(&text, cursor_line),
            };

            ranges.push(range.put_cursor(text, pos + offs, cx.editor.mode == Mode::Select));

            (cursor_line_start, cursor_line_start, None)
        }
    });

    transaction = transaction.with_selection(Selection::new(ranges, selection.primary_index()));
    doc.apply(&transaction, view.id);
}

// Creates an LspCallback that waits for formatting changes to be computed. When they're done,
// it applies them, but only if the doc hasn't changed.
//
// TODO: provide some way to cancel this, probably as part of a more general job cancellation
// scheme
async fn make_format_callback(
    doc_id: DocumentId,
    doc_version: i32,
    view_id: ViewId,
    format: impl Future<Output = Result<Transaction, FormatterError>> + Send + 'static,
    write: Option<(Option<PathBuf>, bool)>,
) -> anyhow::Result<job::Callback> {
    let format = format.await;

    let call: job::Callback = Callback::Editor(Box::new(move |editor| {
        if !editor.documents.contains_key(&doc_id) || !editor.tree.contains(view_id) {
            return;
        }

        let scrolloff = editor.config().scrolloff;
        let doc = doc_mut!(editor, &doc_id);
        let view = view_mut!(editor, view_id);

        if let Ok(format) = format {
            if doc.version() == doc_version {
                doc.apply(&format, view.id);
                doc.append_changes_to_history(view);
                doc.detect_indent_and_line_ending();
                view.ensure_cursor_in_view(doc, scrolloff);
            } else {
                log::info!("discarded formatting changes because the document changed");
            }
        }

        if let Some((path, force)) = write {
            let id = doc.id();
            if let Err(err) = editor.save(id, path, force) {
                editor.set_error(format!("Error saving: {}", err));
            }
        }
    }));

    Ok(call)
}

#[derive(PartialEq, Eq)]
pub enum Open {
    Below,
    Above,
}

fn open(cx: &mut Context, open: Open) {
    let count = cx.count();
    enter_insert_mode(cx);
    let (view, doc) = current!(cx.editor);

    let text = doc.text().slice(..);
    let contents = doc.text();
    let selection = doc.selection(view.id);

    let mut ranges = SmallVec::with_capacity(selection.len());
    let mut offs = 0;

    let mut transaction = Transaction::change_by_selection(contents, selection, |range| {
        let cursor_line = text.char_to_line(match open {
            Open::Below => graphemes::prev_grapheme_boundary(text, range.to()),
            Open::Above => range.from(),
        });

        let new_line = match open {
            // adjust position to the end of the line (next line - 1)
            Open::Below => cursor_line + 1,
            // adjust position to the end of the previous line (current line - 1)
            Open::Above => cursor_line,
        };

        let line_num = new_line.saturating_sub(1);

        // Index to insert newlines after, as well as the char width
        // to use to compensate for those inserted newlines.
        let (line_end_index, line_end_offset_width) = if new_line == 0 {
            (0, 0)
        } else {
            (
                line_end_char_index(&text, line_num),
                doc.line_ending.len_chars(),
            )
        };

        let indent = indent::indent_for_newline(
            doc.language_config(),
            doc.syntax(),
            &doc.config.load().indent_heuristic,
            &doc.indent_style,
            doc.tab_width(),
            text,
            line_num,
            line_end_index,
            cursor_line,
        );

        let indent_len = indent.len();
        let mut text = String::with_capacity(1 + indent_len);
        text.push_str(doc.line_ending.as_str());
        text.push_str(&indent);
        let text = text.repeat(count);

        // calculate new selection ranges
        let pos = offs + line_end_index + line_end_offset_width;
        for i in 0..count {
            // pos                    -> beginning of reference line,
            // + (i * (1+indent_len)) -> beginning of i'th line from pos
            // + indent_len ->        -> indent for i'th line
            ranges.push(Range::point(pos + (i * (1 + indent_len)) + indent_len));
        }

        offs += text.chars().count();

        (line_end_index, line_end_index, Some(text.into()))
    });

    transaction = transaction.with_selection(Selection::new(ranges, selection.primary_index()));

    doc.apply(&transaction, view.id);
}

// o inserts a new line after each line with a selection
fn open_below(cx: &mut Context) {
    open(cx, Open::Below)
}

// O inserts a new line before each line with a selection
fn open_above(cx: &mut Context) {
    open(cx, Open::Above)
}

fn normal_mode(cx: &mut Context) {
    cx.editor.enter_normal_mode();
}

// Store a jump on the jumplist.
fn push_jump(view: &mut View, doc: &Document) {
    let jump = (doc.id(), doc.selection(view.id).clone());
    view.jumps.push(jump);
}

fn goto_line(cx: &mut Context) {
    if cx.count.is_some() {
        let (view, doc) = current!(cx.editor);
        push_jump(view, doc);

        goto_line_without_jumplist(cx.editor, cx.count);
    }
}

fn goto_line_without_jumplist(editor: &mut Editor, count: Option<NonZeroUsize>) {
    if let Some(count) = count {
        let (view, doc) = current!(editor);
        let text = doc.text().slice(..);
        let max_line = if text.line(text.len_lines() - 1).len_chars() == 0 {
            // If the last line is blank, don't jump to it.
            text.len_lines().saturating_sub(2)
        } else {
            text.len_lines() - 1
        };
        let line_idx = std::cmp::min(count.get() - 1, max_line);
        let pos = text.line_to_char(line_idx);
        let selection = doc
            .selection(view.id)
            .clone()
            .transform(|range| range.put_cursor(text, pos, editor.mode == Mode::Select));

        doc.set_selection(view.id, selection);
    }
}

fn goto_last_line(cx: &mut Context) {
    let (view, doc) = current!(cx.editor);
    let text = doc.text().slice(..);
    let line_idx = if text.line(text.len_lines() - 1).len_chars() == 0 {
        // If the last line is blank, don't jump to it.
        text.len_lines().saturating_sub(2)
    } else {
        text.len_lines() - 1
    };
    let pos = text.line_to_char(line_idx);
    let selection = doc
        .selection(view.id)
        .clone()
        .transform(|range| range.put_cursor(text, pos, cx.editor.mode == Mode::Select));

    push_jump(view, doc);
    doc.set_selection(view.id, selection);
}

fn goto_last_accessed_file(cx: &mut Context) {
    let view = view_mut!(cx.editor);
    if let Some(alt) = view.docs_access_history.pop() {
        cx.editor.switch(alt, Action::Replace);
    } else {
        cx.editor.set_error("no last accessed buffer")
    }
}

fn goto_last_modification(cx: &mut Context) {
    let (view, doc) = current!(cx.editor);
    let pos = doc.history.get_mut().last_edit_pos();
    let text = doc.text().slice(..);
    if let Some(pos) = pos {
        let selection = doc
            .selection(view.id)
            .clone()
            .transform(|range| range.put_cursor(text, pos, cx.editor.mode == Mode::Select));
        doc.set_selection(view.id, selection);
    }
}

fn goto_last_modified_file(cx: &mut Context) {
    let view = view!(cx.editor);
    let alternate_file = view
        .last_modified_docs
        .into_iter()
        .flatten()
        .find(|&id| id != view.doc);
    if let Some(alt) = alternate_file {
        cx.editor.switch(alt, Action::Replace);
    } else {
        cx.editor.set_error("no last modified buffer")
    }
}

fn select_mode(cx: &mut Context) {
    let (view, doc) = current!(cx.editor);
    let text = doc.text().slice(..);

    // Make sure end-of-document selections are also 1-width.
    // (With the exception of being in an empty document, of course.)
    let selection = doc.selection(view.id).clone().transform(|range| {
        if range.is_empty() && range.head == text.len_chars() {
            Range::new(
                graphemes::prev_grapheme_boundary(text, range.anchor),
                range.head,
            )
        } else {
            range
        }
    });
    doc.set_selection(view.id, selection);

    cx.editor.mode = Mode::Select;
}

fn exit_select_mode(cx: &mut Context) {
    if cx.editor.mode == Mode::Select {
        cx.editor.mode = Mode::Normal;
    }
}

fn goto_first_diag(cx: &mut Context) {
    let (view, doc) = current!(cx.editor);
    let selection = match doc.diagnostics().first() {
        Some(diag) => Selection::single(diag.range.start, diag.range.end),
        None => return,
    };

    doc.set_selection(view.id, selection);
}

fn goto_last_diag(cx: &mut Context) {
    let (view, doc) = current!(cx.editor);
    let selection = match doc.diagnostics().last() {
        Some(diag) => Selection::single(diag.range.start, diag.range.end),
        None => return,
    };

    doc.set_selection(view.id, selection);
}

fn goto_next_diag(cx: &mut Context) {
    let motion = move |editor: &mut Editor| {
        let (view, doc) = current!(editor);

        let cursor_pos = doc
            .selection(view.id)
            .primary()
            .cursor(doc.text().slice(..));

        let diag = doc
            .diagnostics()
            .iter()
            .find(|diag| diag.range.start > cursor_pos)
            .or_else(|| doc.diagnostics().first());

        let selection = match diag {
            Some(diag) => Selection::single(diag.range.start, diag.range.end),
            None => return,
        };
        doc.set_selection(view.id, selection);
    };

    cx.editor.apply_motion(motion);
}

fn goto_prev_diag(cx: &mut Context) {
    let motion = move |editor: &mut Editor| {
        let (view, doc) = current!(editor);

        let cursor_pos = doc
            .selection(view.id)
            .primary()
            .cursor(doc.text().slice(..));

        let diag = doc
            .diagnostics()
            .iter()
            .rev()
            .find(|diag| diag.range.start < cursor_pos)
            .or_else(|| doc.diagnostics().last());

        let selection = match diag {
            // NOTE: the selection is reversed because we're jumping to the
            // previous diagnostic.
            Some(diag) => Selection::single(diag.range.end, diag.range.start),
            None => return,
        };
        doc.set_selection(view.id, selection);
    };

    cx.editor.apply_motion(motion)
}

fn goto_first_change(cx: &mut Context) {
    goto_first_change_impl(cx, false);
}

fn goto_last_change(cx: &mut Context) {
    goto_first_change_impl(cx, true);
}

fn goto_first_change_impl(cx: &mut Context, reverse: bool) {
    let editor = &mut cx.editor;
    let (view, doc) = current!(editor);
    if let Some(handle) = doc.diff_handle() {
        let hunk = {
            let diff = handle.load();
            let idx = if reverse {
                diff.len().saturating_sub(1)
            } else {
                0
            };
            diff.nth_hunk(idx)
        };
        if hunk != Hunk::NONE {
            let range = hunk_range(hunk, doc.text().slice(..));
            doc.set_selection(view.id, Selection::single(range.anchor, range.head));
        }
    }
}

fn goto_next_change(cx: &mut Context) {
    goto_next_change_impl(cx, Direction::Forward)
}

fn goto_prev_change(cx: &mut Context) {
    goto_next_change_impl(cx, Direction::Backward)
}

fn goto_next_change_impl(cx: &mut Context, direction: Direction) {
    let count = cx.count() as u32 - 1;
    let motion = move |editor: &mut Editor| {
        let (view, doc) = current!(editor);
        let doc_text = doc.text().slice(..);
        let diff_handle = if let Some(diff_handle) = doc.diff_handle() {
            diff_handle
        } else {
            editor.set_status("Diff is not available in current buffer");
            return;
        };

        let selection = doc.selection(view.id).clone().transform(|range| {
            let cursor_line = range.cursor_line(doc_text) as u32;

            let diff = diff_handle.load();
            let hunk_idx = match direction {
                Direction::Forward => diff
                    .next_hunk(cursor_line)
                    .map(|idx| (idx + count).min(diff.len() - 1)),
                Direction::Backward => diff
                    .prev_hunk(cursor_line)
                    .map(|idx| idx.saturating_sub(count)),
            };
            let Some(hunk_idx) = hunk_idx else {
                return range;
            };
            let hunk = diff.nth_hunk(hunk_idx);
            let new_range = hunk_range(hunk, doc_text);
            if editor.mode == Mode::Select {
                let head = if new_range.head < range.anchor {
                    new_range.anchor
                } else {
                    new_range.head
                };

                Range::new(range.anchor, head)
            } else {
                new_range.with_direction(direction)
            }
        });

        doc.set_selection(view.id, selection)
    };
    cx.editor.apply_motion(motion);
}

/// Returns the [Range] for a [Hunk] in the given text.
/// Additions and modifications cover the added and modified ranges.
/// Deletions are represented as the point at the start of the deletion hunk.
fn hunk_range(hunk: Hunk, text: RopeSlice) -> Range {
    let anchor = text.line_to_char(hunk.after.start as usize);
    let head = if hunk.after.is_empty() {
        anchor + 1
    } else {
        text.line_to_char(hunk.after.end as usize)
    };

    Range::new(anchor, head)
}

pub mod insert {
    use crate::events::PostInsertChar;

    use super::*;
    pub type Hook = fn(&Rope, &Selection, char) -> Option<Transaction>;

    /// Exclude the cursor in range.
    fn exclude_cursor(text: RopeSlice, range: Range, cursor: Range) -> Range {
        if range.to() == cursor.to() && text.len_chars() != cursor.to() {
            Range::new(
                range.from(),
                graphemes::prev_grapheme_boundary(text, cursor.to()),
            )
        } else {
            range
        }
    }

    use helix_core::auto_pairs;
    use helix_view::editor::SmartTabConfig;

    pub fn insert_char(cx: &mut Context, c: char) {
        let (view, doc) = current_ref!(cx.editor);
        let text = doc.text();
        let selection = doc.selection(view.id);
        let auto_pairs = doc.auto_pairs(cx.editor);

        let insert_char = |range: Range, ch: char| {
            let cursor = range.cursor(text.slice(..));
            let t = Tendril::from_iter([ch]);
            ((cursor, cursor, Some(t)), None)
        };

        let transaction = Transaction::change_by_and_with_selection(text, selection, |range| {
            auto_pairs
                .as_ref()
                .and_then(|ap| {
                    auto_pairs::hook_insert(text, range, c, ap)
                        .map(|(change, range)| (change, Some(range)))
                        .or_else(|| Some(insert_char(*range, c)))
                })
                .unwrap_or_else(|| insert_char(*range, c))
        });

        let doc = doc_mut!(cx.editor, &doc.id());
        doc.apply(&transaction, view.id);

        helix_event::dispatch(PostInsertChar { c, cx });
    }

    pub fn smart_tab(cx: &mut Context) {
        let (view, doc) = current_ref!(cx.editor);
        let view_id = view.id;

        if matches!(
            cx.editor.config().smart_tab,
            Some(SmartTabConfig { enable: true, .. })
        ) {
            let cursors_after_whitespace = doc.selection(view_id).ranges().iter().all(|range| {
                let cursor = range.cursor(doc.text().slice(..));
                let current_line_num = doc.text().char_to_line(cursor);
                let current_line_start = doc.text().line_to_char(current_line_num);
                let left = doc.text().slice(current_line_start..cursor);
                left.chars().all(|c| c.is_whitespace())
            });

            if !cursors_after_whitespace {
                move_parent_node_end(cx);
                return;
            }
        }

        insert_tab(cx);
    }

    pub fn insert_tab(cx: &mut Context) {
        let (view, doc) = current!(cx.editor);
        // TODO: round out to nearest indentation level (for example a line with 3 spaces should
        // indent by one to reach 4 spaces).

        let indent = Tendril::from(doc.indent_style.as_str());
        let transaction = Transaction::insert(
            doc.text(),
            &doc.selection(view.id).clone().cursors(doc.text().slice(..)),
            indent,
        );
        doc.apply(&transaction, view.id);
    }

    pub fn insert_newline(cx: &mut Context) {
        let (view, doc) = current_ref!(cx.editor);
        let text = doc.text().slice(..);

        let contents = doc.text();
        let selection = doc.selection(view.id).clone();
        let mut ranges = SmallVec::with_capacity(selection.len());

        // TODO: this is annoying, but we need to do it to properly calculate pos after edits
        let mut global_offs = 0;

        let mut transaction = Transaction::change_by_selection(contents, &selection, |range| {
            let pos = range.cursor(text);

            let prev = if pos == 0 {
                ' '
            } else {
                contents.char(pos - 1)
            };
            let curr = contents.get_char(pos).unwrap_or(' ');

            let current_line = text.char_to_line(pos);
            let line_is_only_whitespace = text
                .line(current_line)
                .chars()
                .all(|char| char.is_ascii_whitespace());

            let mut new_text = String::new();

            // If the current line is all whitespace, insert a line ending at the beginning of
            // the current line. This makes the current line empty and the new line contain the
            // indentation of the old line.
            let (from, to, local_offs) = if line_is_only_whitespace {
                let line_start = text.line_to_char(current_line);
                new_text.push_str(doc.line_ending.as_str());

                (line_start, line_start, new_text.chars().count())
            } else {
                let indent = indent::indent_for_newline(
                    doc.language_config(),
                    doc.syntax(),
                    &doc.config.load().indent_heuristic,
                    &doc.indent_style,
                    doc.tab_width(),
                    text,
                    current_line,
                    pos,
                    current_line,
                );

                // If we are between pairs (such as brackets), we want to
                // insert an additional line which is indented one level
                // more and place the cursor there
                let on_auto_pair = doc
                    .auto_pairs(cx.editor)
                    .and_then(|pairs| pairs.get(prev))
                    .map_or(false, |pair| pair.open == prev && pair.close == curr);

                let local_offs = if on_auto_pair {
                    let inner_indent = indent.clone() + doc.indent_style.as_str();
                    new_text.reserve_exact(2 + indent.len() + inner_indent.len());
                    new_text.push_str(doc.line_ending.as_str());
                    new_text.push_str(&inner_indent);
                    let local_offs = new_text.chars().count();
                    new_text.push_str(doc.line_ending.as_str());
                    new_text.push_str(&indent);
                    local_offs
                } else {
                    new_text.reserve_exact(1 + indent.len());
                    new_text.push_str(doc.line_ending.as_str());
                    new_text.push_str(&indent);
                    new_text.chars().count()
                };

                (pos, pos, local_offs)
            };

            let new_range = if range.cursor(text) > range.anchor {
                // when appending, extend the range by local_offs
                Range::new(
                    range.anchor + global_offs,
                    range.head + local_offs + global_offs,
                )
            } else {
                // when inserting, slide the range by local_offs
                Range::new(
                    range.anchor + local_offs + global_offs,
                    range.head + local_offs + global_offs,
                )
            };

            // TODO: range replace or extend
            // range.replace(|range| range.is_empty(), head); -> fn extend if cond true, new head pos
            // can be used with cx.mode to do replace or extend on most changes
            ranges.push(new_range);
            global_offs += new_text.chars().count();

            (from, to, Some(new_text.into()))
        });

        transaction = transaction.with_selection(Selection::new(ranges, selection.primary_index()));

        let (view, doc) = current!(cx.editor);
        doc.apply(&transaction, view.id);
    }

    fn dedent(doc: &Document, range: &Range) -> Option<Deletion> {
        let text = doc.text().slice(..);
        let pos = range.cursor(text);
        let line_start_pos = text.line_to_char(range.cursor_line(text));

        // consider to delete by indent level if all characters before `pos` are indent units.
        let fragment = Cow::from(text.slice(line_start_pos..pos));

        if fragment.is_empty() || !fragment.chars().all(|ch| ch == ' ' || ch == '\t') {
            return None;
        }

        if text.get_char(pos.saturating_sub(1)) == Some('\t') {
            // fast path, delete one char
            return Some((graphemes::nth_prev_grapheme_boundary(text, pos, 1), pos));
        }

        let tab_width = doc.tab_width();
        let indent_width = doc.indent_width();

        let width: usize = fragment
            .chars()
            .map(|ch| {
                if ch == '\t' {
                    tab_width
                } else {
                    // it can be none if it still meet control characters other than '\t'
                    // here just set the width to 1 (or some value better?).
                    ch.width().unwrap_or(1)
                }
            })
            .sum();

        // round down to nearest unit
        let mut drop = width % indent_width;

        // if it's already at a unit, consume a whole unit
        if drop == 0 {
            drop = indent_width
        };

        let mut chars = fragment.chars().rev();
        let mut start = pos;

        for _ in 0..drop {
            // delete up to `drop` spaces
            match chars.next() {
                Some(' ') => start -= 1,
                _ => break,
            }
        }

        Some((start, pos)) // delete!
    }

    pub fn delete_char_backward(cx: &mut Context) {
        let count = cx.count();
        let (view, doc) = current_ref!(cx.editor);
        let text = doc.text().slice(..);

        let transaction = Transaction::delete_by_and_with_selection(
            doc.text(),
            doc.selection(view.id),
            |range| {
                let pos = range.cursor(text);

                log::debug!("cursor: {}, len: {}", pos, text.len_chars());

                if pos == 0 {
                    return ((pos, pos), None);
                }

                dedent(doc, range)
                    .map(|dedent| (dedent, None))
                    .or_else(|| {
                        auto_pairs::hook_delete(doc.text(), range, doc.auto_pairs(cx.editor)?)
                            .map(|(delete, new_range)| (delete, Some(new_range)))
                    })
                    .unwrap_or_else(|| {
                        (
                            (graphemes::nth_prev_grapheme_boundary(text, pos, count), pos),
                            None,
                        )
                    })
            },
        );

        log::debug!("delete_char_backward transaction: {:?}", transaction);

        let doc = doc_mut!(cx.editor, &doc.id());
        doc.apply(&transaction, view.id);
    }

    pub fn delete_char_forward(cx: &mut Context) {
        let count = cx.count();
        delete_by_selection_insert_mode(
            cx,
            |text, range| {
                let pos = range.cursor(text);
                (pos, graphemes::nth_next_grapheme_boundary(text, pos, count))
            },
            Direction::Forward,
        )
    }

    pub fn delete_word_backward(cx: &mut Context) {
        let count = cx.count();
        delete_by_selection_insert_mode(
            cx,
            |text, range| {
                let anchor = movement::move_prev_word_start(text, *range, count).from();
                let next = Range::new(anchor, range.cursor(text));
                let range = exclude_cursor(text, next, *range);
                (range.from(), range.to())
            },
            Direction::Backward,
        );
    }

    pub fn delete_word_forward(cx: &mut Context) {
        let count = cx.count();
        delete_by_selection_insert_mode(
            cx,
            |text, range| {
                let head = movement::move_next_word_end(text, *range, count).to();
                (range.cursor(text), head)
            },
            Direction::Forward,
        );
    }
}

// Undo / Redo

fn undo(cx: &mut Context) {
    let count = cx.count();
    let (view, doc) = current!(cx.editor);
    for _ in 0..count {
        if !doc.undo(view) {
            cx.editor.set_status("Already at oldest change");
            break;
        }
    }
}

fn redo(cx: &mut Context) {
    let count = cx.count();
    let (view, doc) = current!(cx.editor);
    for _ in 0..count {
        if !doc.redo(view) {
            cx.editor.set_status("Already at newest change");
            break;
        }
    }
}

fn earlier(cx: &mut Context) {
    let count = cx.count();
    let (view, doc) = current!(cx.editor);
    for _ in 0..count {
        // rather than doing in batch we do this so get error halfway
        if !doc.earlier(view, UndoKind::Steps(1)) {
            cx.editor.set_status("Already at oldest change");
            break;
        }
    }
}

fn later(cx: &mut Context) {
    let count = cx.count();
    let (view, doc) = current!(cx.editor);
    for _ in 0..count {
        // rather than doing in batch we do this so get error halfway
        if !doc.later(view, UndoKind::Steps(1)) {
            cx.editor.set_status("Already at newest change");
            break;
        }
    }
}

fn commit_undo_checkpoint(cx: &mut Context) {
    let (view, doc) = current!(cx.editor);
    doc.append_changes_to_history(view);
}

// Yank / Paste

fn yank(cx: &mut Context) {
    yank_impl(cx.editor, cx.register.unwrap_or('"'));
    exit_select_mode(cx);
}

fn yank_to_clipboard(cx: &mut Context) {
    yank_impl(cx.editor, '+');
    exit_select_mode(cx);
}

fn yank_to_primary_clipboard(cx: &mut Context) {
    yank_impl(cx.editor, '*');
    exit_select_mode(cx);
}

fn yank_impl(editor: &mut Editor, register: char) {
    let (view, doc) = current!(editor);
    let text = doc.text().slice(..);

    let values: Vec<String> = doc
        .selection(view.id)
        .fragments(text)
        .map(Cow::into_owned)
        .collect();
    let selections = values.len();

    match editor.registers.write(register, values) {
        Ok(_) => editor.set_status(format!(
            "yanked {selections} selection{} to register {register}",
            if selections == 1 { "" } else { "s" }
        )),
        Err(err) => editor.set_error(err.to_string()),
    }
}

fn yank_joined_impl(editor: &mut Editor, separator: &str, register: char) {
    let (view, doc) = current!(editor);
    let text = doc.text().slice(..);

    let selection = doc.selection(view.id);
    let selections = selection.len();
    let joined = selection
        .fragments(text)
        .fold(String::new(), |mut acc, fragment| {
            if !acc.is_empty() {
                acc.push_str(separator);
            }
            acc.push_str(&fragment);
            acc
        });

    match editor.registers.write(register, vec![joined]) {
        Ok(_) => editor.set_status(format!(
            "joined and yanked {selections} selection{} to register {register}",
            if selections == 1 { "" } else { "s" }
        )),
        Err(err) => editor.set_error(err.to_string()),
    }
}

fn yank_joined(cx: &mut Context) {
    let separator = doc!(cx.editor).line_ending.as_str();
    yank_joined_impl(cx.editor, separator, cx.register.unwrap_or('"'));
    exit_select_mode(cx);
}

fn yank_joined_to_clipboard(cx: &mut Context) {
    let line_ending = doc!(cx.editor).line_ending;
    yank_joined_impl(cx.editor, line_ending.as_str(), '+');
    exit_select_mode(cx);
}

fn yank_joined_to_primary_clipboard(cx: &mut Context) {
    let line_ending = doc!(cx.editor).line_ending;
    yank_joined_impl(cx.editor, line_ending.as_str(), '*');
    exit_select_mode(cx);
}

fn yank_primary_selection_impl(editor: &mut Editor, register: char) {
    let (view, doc) = current!(editor);
    let text = doc.text().slice(..);

    let selection = doc.selection(view.id).primary().fragment(text).to_string();

    match editor.registers.write(register, vec![selection]) {
        Ok(_) => editor.set_status(format!("yanked primary selection to register {register}",)),
        Err(err) => editor.set_error(err.to_string()),
    }
}

fn yank_main_selection_to_clipboard(cx: &mut Context) {
    yank_primary_selection_impl(cx.editor, '+');
    exit_select_mode(cx);
}

fn yank_main_selection_to_primary_clipboard(cx: &mut Context) {
    yank_primary_selection_impl(cx.editor, '*');
    exit_select_mode(cx);
}

#[derive(Copy, Clone)]
enum Paste {
    Before,
    After,
    Cursor,
}

fn paste_impl(
    values: &[String],
    doc: &mut Document,
    view: &mut View,
    action: Paste,
    count: usize,
    mode: Mode,
) {
    if values.is_empty() {
        return;
    }

    let repeat = std::iter::repeat(
        // `values` is asserted to have at least one entry above.
        values
            .last()
            .map(|value| Tendril::from(value.repeat(count)))
            .unwrap(),
    );

    // if any of values ends with a line ending, it's linewise paste
    let linewise = values
        .iter()
        .any(|value| get_line_ending_of_str(value).is_some());

    // Only compiled once.
    static REGEX: Lazy<Regex> = Lazy::new(|| Regex::new(r"\r\n|\r|\n").unwrap());
    let mut values = values
        .iter()
        .map(|value| REGEX.replace_all(value, doc.line_ending.as_str()))
        .map(|value| Tendril::from(value.as_ref().repeat(count)))
        .chain(repeat);

    let text = doc.text();
    let selection = doc.selection(view.id);

    let mut offset = 0;
    let mut ranges = SmallVec::with_capacity(selection.len());

    let mut transaction = Transaction::change_by_selection(text, selection, |range| {
        let pos = match (action, linewise) {
            // paste linewise before
            (Paste::Before, true) => text.line_to_char(text.char_to_line(range.from())),
            // paste linewise after
            (Paste::After, true) => {
                let line = range.line_range(text.slice(..)).1;
                text.line_to_char((line + 1).min(text.len_lines()))
            }
            // paste insert
            (Paste::Before, false) => range.from(),
            // paste append
            (Paste::After, false) => range.to(),
            // paste at cursor
            (Paste::Cursor, _) => range.cursor(text.slice(..)),
        };

        let value = values.next();

        let value_len = value
            .as_ref()
            .map(|content| content.chars().count())
            .unwrap_or_default();
        let anchor = offset + pos;

        let new_range = Range::new(anchor, anchor + value_len).with_direction(range.direction());
        ranges.push(new_range);
        offset += value_len;

        (pos, pos, value)
    });

    if mode == Mode::Normal {
        transaction = transaction.with_selection(Selection::new(ranges, selection.primary_index()));
    }

    doc.apply(&transaction, view.id);
    doc.append_changes_to_history(view);
}

pub(crate) fn paste_bracketed_value(cx: &mut Context, contents: String) {
    let count = cx.count();
    let paste = match cx.editor.mode {
        Mode::Insert | Mode::Select => Paste::Cursor,
        Mode::Normal => Paste::Before,
    };
    let (view, doc) = current!(cx.editor);
    paste_impl(&[contents], doc, view, paste, count, cx.editor.mode);
    exit_select_mode(cx);
}

fn paste_clipboard_after(cx: &mut Context) {
    paste(cx.editor, '+', Paste::After, cx.count());
    exit_select_mode(cx);
}

fn paste_clipboard_before(cx: &mut Context) {
    paste(cx.editor, '+', Paste::Before, cx.count());
    exit_select_mode(cx);
}

fn paste_primary_clipboard_after(cx: &mut Context) {
    paste(cx.editor, '*', Paste::After, cx.count());
    exit_select_mode(cx);
}

fn paste_primary_clipboard_before(cx: &mut Context) {
    paste(cx.editor, '*', Paste::Before, cx.count());
    exit_select_mode(cx);
}

fn replace_with_yanked(cx: &mut Context) {
    replace_with_yanked_impl(cx.editor, cx.register.unwrap_or('"'), cx.count());
    exit_select_mode(cx);
}

fn replace_with_yanked_impl(editor: &mut Editor, register: char, count: usize) {
    let Some(values) = editor
        .registers
        .read(register, editor)
        .filter(|values| values.len() > 0)
    else {
        return;
    };
    let values: Vec<_> = values.map(|value| value.to_string()).collect();
    let scrolloff = editor.config().scrolloff;

    let (view, doc) = current!(editor);
    let repeat = std::iter::repeat(
        values
            .last()
            .map(|value| Tendril::from(&value.repeat(count)))
            .unwrap(),
    );
    let mut values = values
        .iter()
        .map(|value| Tendril::from(&value.repeat(count)))
        .chain(repeat);
    let selection = doc.selection(view.id);
    let transaction = Transaction::change_by_selection(doc.text(), selection, |range| {
        if !range.is_empty() {
            (range.from(), range.to(), Some(values.next().unwrap()))
        } else {
            (range.from(), range.to(), None)
        }
    });

    doc.apply(&transaction, view.id);
    doc.append_changes_to_history(view);
    view.ensure_cursor_in_view(doc, scrolloff);
}

fn replace_selections_with_clipboard(cx: &mut Context) {
    replace_with_yanked_impl(cx.editor, '+', cx.count());
    exit_select_mode(cx);
}

fn replace_selections_with_primary_clipboard(cx: &mut Context) {
    replace_with_yanked_impl(cx.editor, '*', cx.count());
    exit_select_mode(cx);
}

fn paste(editor: &mut Editor, register: char, pos: Paste, count: usize) {
    let Some(values) = editor.registers.read(register, editor) else {
        return;
    };
    let values: Vec<_> = values.map(|value| value.to_string()).collect();

    let (view, doc) = current!(editor);
    paste_impl(&values, doc, view, pos, count, editor.mode);
}

fn paste_after(cx: &mut Context) {
    paste(
        cx.editor,
        cx.register.unwrap_or('"'),
        Paste::After,
        cx.count(),
    );
    exit_select_mode(cx);
}

fn paste_before(cx: &mut Context) {
    paste(
        cx.editor,
        cx.register.unwrap_or('"'),
        Paste::Before,
        cx.count(),
    );
    exit_select_mode(cx);
}

fn get_lines(doc: &Document, view_id: ViewId) -> Vec<usize> {
    let mut lines = Vec::new();

    // Get all line numbers
    for range in doc.selection(view_id) {
        let (start, end) = range.line_range(doc.text().slice(..));

        for line in start..=end {
            lines.push(line)
        }
    }
    lines.sort_unstable(); // sorting by usize so _unstable is preferred
    lines.dedup();
    lines
}

fn indent(cx: &mut Context) {
    let count = cx.count();
    let (view, doc) = current!(cx.editor);
    let lines = get_lines(doc, view.id);

    // Indent by one level
    let indent = Tendril::from(doc.indent_style.as_str().repeat(count));

    let transaction = Transaction::change(
        doc.text(),
        lines.into_iter().filter_map(|line| {
            let is_blank = doc.text().line(line).chunks().all(|s| s.trim().is_empty());
            if is_blank {
                return None;
            }
            let pos = doc.text().line_to_char(line);
            Some((pos, pos, Some(indent.clone())))
        }),
    );
    doc.apply(&transaction, view.id);
    exit_select_mode(cx);
}

fn unindent(cx: &mut Context) {
    let count = cx.count();
    let (view, doc) = current!(cx.editor);
    let lines = get_lines(doc, view.id);
    let mut changes = Vec::with_capacity(lines.len());
    let tab_width = doc.tab_width();
    let indent_width = count * doc.indent_width();

    for line_idx in lines {
        let line = doc.text().line(line_idx);
        let mut width = 0;
        let mut pos = 0;

        for ch in line.chars() {
            match ch {
                ' ' => width += 1,
                '\t' => width = (width / tab_width + 1) * tab_width,
                _ => break,
            }

            pos += 1;

            if width >= indent_width {
                break;
            }
        }

        // now delete from start to first non-blank
        if pos > 0 {
            let start = doc.text().line_to_char(line_idx);
            changes.push((start, start + pos, None))
        }
    }

    let transaction = Transaction::change(doc.text(), changes.into_iter());

    doc.apply(&transaction, view.id);
    exit_select_mode(cx);
}

fn format_selections(cx: &mut Context) {
    use helix_lsp::{lsp, util::range_to_lsp_range};

    let (view, doc) = current!(cx.editor);
    let view_id = view.id;

    // via lsp if available
    // TODO: else via tree-sitter indentation calculations

    if doc.selection(view_id).len() != 1 {
        cx.editor
            .set_error("format_selections only supports a single selection for now");
        return;
    }

    // TODO extra LanguageServerFeature::FormatSelections?
    // maybe such that LanguageServerFeature::Format contains it as well
    let Some(language_server) = doc
        .language_servers_with_feature(LanguageServerFeature::Format)
        .find(|ls| {
            matches!(
                ls.capabilities().document_range_formatting_provider,
                Some(lsp::OneOf::Left(true) | lsp::OneOf::Right(_))
            )
        })
    else {
        cx.editor
            .set_error("No configured language server supports range formatting");
        return;
    };

    let offset_encoding = language_server.offset_encoding();
    let ranges: Vec<lsp::Range> = doc
        .selection(view_id)
        .iter()
        .map(|range| range_to_lsp_range(doc.text(), *range, offset_encoding))
        .collect();

    // TODO: handle fails
    // TODO: concurrent map over all ranges

    let range = ranges[0];

    let future = language_server
        .text_document_range_formatting(
            doc.identifier(),
            range,
            lsp::FormattingOptions::default(),
            None,
        )
        .unwrap();

    let edits = tokio::task::block_in_place(|| helix_lsp::block_on(future)).unwrap_or_default();

    let transaction =
        helix_lsp::util::generate_transaction_from_edits(doc.text(), edits, offset_encoding);

    doc.apply(&transaction, view_id);
}

fn join_selections_impl(cx: &mut Context, select_space: bool) {
    use movement::skip_while;
    let (view, doc) = current!(cx.editor);
    let text = doc.text();
    let slice = text.slice(..);

    let mut changes = Vec::new();

    for selection in doc.selection(view.id) {
        let (start, mut end) = selection.line_range(slice);
        if start == end {
            end = (end + 1).min(text.len_lines() - 1);
        }
        let lines = start..end;

        changes.reserve(lines.len());

        for line in lines {
            let start = line_end_char_index(&slice, line);
            let mut end = text.line_to_char(line + 1);
            end = skip_while(slice, end, |ch| matches!(ch, ' ' | '\t')).unwrap_or(end);

            let separator = if end == line_end_char_index(&slice, line + 1) {
                // the joining line contains only space-characters => don't include a whitespace when joining
                None
            } else {
                Some(Tendril::from(" "))
            };
            changes.push((start, end, separator));
        }
    }

    // nothing to do, bail out early to avoid crashes later
    if changes.is_empty() {
        return;
    }

    changes.sort_unstable_by_key(|(from, _to, _text)| *from);
    changes.dedup();

    // select inserted spaces
    let transaction = if select_space {
        let mut offset: usize = 0;
        let ranges: SmallVec<_> = changes
            .iter()
            .filter_map(|change| {
                if change.2.is_some() {
                    let range = Range::point(change.0 - offset);
                    offset += change.1 - change.0 - 1; // -1 adjusts for the replacement of the range by a space
                    Some(range)
                } else {
                    offset += change.1 - change.0;
                    None
                }
            })
            .collect();
        let t = Transaction::change(text, changes.into_iter());
        if ranges.is_empty() {
            t
        } else {
            let selection = Selection::new(ranges, 0);
            t.with_selection(selection)
        }
    } else {
        Transaction::change(text, changes.into_iter())
    };

    doc.apply(&transaction, view.id);
}

fn keep_or_remove_selections_impl(cx: &mut Context, remove: bool) {
    // keep or remove selections matching regex
    let reg = cx.register.unwrap_or('/');
    ui::regex_prompt(
        cx,
        if remove { "remove:" } else { "keep:" }.into(),
        Some(reg),
        ui::completers::none,
        move |cx, regex, event| {
            let (view, doc) = current!(cx.editor);
            if !matches!(event, PromptEvent::Update | PromptEvent::Validate) {
                return;
            }
            let text = doc.text().slice(..);

            if let Some(selection) =
                selection::keep_or_remove_matches(text, doc.selection(view.id), &regex, remove)
            {
                doc.set_selection(view.id, selection);
            }
        },
    )
}

fn join_selections(cx: &mut Context) {
    join_selections_impl(cx, false)
}

fn join_selections_space(cx: &mut Context) {
    join_selections_impl(cx, true)
}

fn keep_selections(cx: &mut Context) {
    keep_or_remove_selections_impl(cx, false)
}

fn remove_selections(cx: &mut Context) {
    keep_or_remove_selections_impl(cx, true)
}

fn keep_primary_selection(cx: &mut Context) {
    let (view, doc) = current!(cx.editor);
    // TODO: handle count

    let range = doc.selection(view.id).primary();
    doc.set_selection(view.id, Selection::single(range.anchor, range.head));
}

fn remove_primary_selection(cx: &mut Context) {
    let (view, doc) = current!(cx.editor);
    // TODO: handle count

    let selection = doc.selection(view.id);
    if selection.len() == 1 {
        cx.editor.set_error("no selections remaining");
        return;
    }
    let index = selection.primary_index();
    let selection = selection.clone().remove(index);

    doc.set_selection(view.id, selection);
}

pub fn completion(cx: &mut Context) {
    let (view, doc) = current!(cx.editor);
    let range = doc.selection(view.id).primary();
    let text = doc.text().slice(..);
    let cursor = range.cursor(text);

    cx.editor
        .handlers
        .trigger_completions(cursor, doc.id(), view.id);
}

// comments
type CommentTransactionFn = fn(
    line_token: Option<&str>,
    block_tokens: Option<&[BlockCommentToken]>,
    doc: &Rope,
    selection: &Selection,
) -> Transaction;

fn toggle_comments_impl(cx: &mut Context, comment_transaction: CommentTransactionFn) {
    let (view, doc) = current!(cx.editor);
    let line_token: Option<&str> = doc
        .language_config()
        .and_then(|lc| lc.comment_tokens.as_ref())
        .and_then(|tc| tc.first())
        .map(|tc| tc.as_str());
    let block_tokens: Option<&[BlockCommentToken]> = doc
        .language_config()
        .and_then(|lc| lc.block_comment_tokens.as_ref())
        .map(|tc| &tc[..]);

    let transaction =
        comment_transaction(line_token, block_tokens, doc.text(), doc.selection(view.id));

    doc.apply(&transaction, view.id);
    exit_select_mode(cx);
}

/// commenting behavior:
/// 1. only line comment tokens -> line comment
/// 2. each line block commented -> uncomment all lines
/// 3. whole selection block commented -> uncomment selection
/// 4. all lines not commented and block tokens -> comment uncommented lines
/// 5. no comment tokens and not block commented -> line comment
fn toggle_comments(cx: &mut Context) {
    toggle_comments_impl(cx, |line_token, block_tokens, doc, selection| {
        let text = doc.slice(..);

        // only have line comment tokens
        if line_token.is_some() && block_tokens.is_none() {
            return comment::toggle_line_comments(doc, selection, line_token);
        }

        let split_lines = comment::split_lines_of_selection(text, selection);

        let default_block_tokens = &[BlockCommentToken::default()];
        let block_comment_tokens = block_tokens.unwrap_or(default_block_tokens);

        let (line_commented, line_comment_changes) =
            comment::find_block_comments(block_comment_tokens, text, &split_lines);

        // block commented by line would also be block commented so check this first
        if line_commented {
            return comment::create_block_comment_transaction(
                doc,
                &split_lines,
                line_commented,
                line_comment_changes,
            )
            .0;
        }

        let (block_commented, comment_changes) =
            comment::find_block_comments(block_comment_tokens, text, selection);

        // check if selection has block comments
        if block_commented {
            return comment::create_block_comment_transaction(
                doc,
                selection,
                block_commented,
                comment_changes,
            )
            .0;
        }

        // not commented and only have block comment tokens
        if line_token.is_none() && block_tokens.is_some() {
            return comment::create_block_comment_transaction(
                doc,
                &split_lines,
                line_commented,
                line_comment_changes,
            )
            .0;
        }

        // not block commented at all and don't have any tokens
        comment::toggle_line_comments(doc, selection, line_token)
    })
}

fn toggle_line_comments(cx: &mut Context) {
    toggle_comments_impl(cx, |line_token, block_tokens, doc, selection| {
        if line_token.is_none() && block_tokens.is_some() {
            let default_block_tokens = &[BlockCommentToken::default()];
            let block_comment_tokens = block_tokens.unwrap_or(default_block_tokens);
            comment::toggle_block_comments(
                doc,
                &comment::split_lines_of_selection(doc.slice(..), selection),
                block_comment_tokens,
            )
        } else {
            comment::toggle_line_comments(doc, selection, line_token)
        }
    });
}

fn toggle_block_comments(cx: &mut Context) {
    toggle_comments_impl(cx, |line_token, block_tokens, doc, selection| {
        if line_token.is_some() && block_tokens.is_none() {
            comment::toggle_line_comments(doc, selection, line_token)
        } else {
            let default_block_tokens = &[BlockCommentToken::default()];
            let block_comment_tokens = block_tokens.unwrap_or(default_block_tokens);
            comment::toggle_block_comments(doc, selection, block_comment_tokens)
        }
    });
}

fn rotate_selections(cx: &mut Context, direction: Direction) {
    let count = cx.count();
    let (view, doc) = current!(cx.editor);
    let mut selection = doc.selection(view.id).clone();
    let index = selection.primary_index();
    let len = selection.len();
    selection.set_primary_index(match direction {
        Direction::Forward => (index + count) % len,
        Direction::Backward => (index + (len.saturating_sub(count) % len)) % len,
    });
    doc.set_selection(view.id, selection);
}
fn rotate_selections_forward(cx: &mut Context) {
    rotate_selections(cx, Direction::Forward)
}
fn rotate_selections_backward(cx: &mut Context) {
    rotate_selections(cx, Direction::Backward)
}

enum ReorderStrategy {
    RotateForward,
    RotateBackward,
    Reverse,
}

fn reorder_selection_contents(cx: &mut Context, strategy: ReorderStrategy) {
    let count = cx.count;
    let (view, doc) = current!(cx.editor);
    let text = doc.text().slice(..);

    let selection = doc.selection(view.id);
    let mut fragments: Vec<_> = selection
        .slices(text)
        .map(|fragment| fragment.chunks().collect())
        .collect();

    let group = count
        .map(|count| count.get())
        .unwrap_or(fragments.len()) // default to rotating everything as one group
        .min(fragments.len());

    for chunk in fragments.chunks_mut(group) {
        // TODO: also modify main index
        match strategy {
            ReorderStrategy::RotateForward => chunk.rotate_right(1),
            ReorderStrategy::RotateBackward => chunk.rotate_left(1),
            ReorderStrategy::Reverse => chunk.reverse(),
        };
    }

    let transaction = Transaction::change(
        doc.text(),
        selection
            .ranges()
            .iter()
            .zip(fragments)
            .map(|(range, fragment)| (range.from(), range.to(), Some(fragment))),
    );

    doc.apply(&transaction, view.id);
}

fn rotate_selection_contents_forward(cx: &mut Context) {
    reorder_selection_contents(cx, ReorderStrategy::RotateForward)
}
fn rotate_selection_contents_backward(cx: &mut Context) {
    reorder_selection_contents(cx, ReorderStrategy::RotateBackward)
}
fn reverse_selection_contents(cx: &mut Context) {
    reorder_selection_contents(cx, ReorderStrategy::Reverse)
}

// tree sitter node selection

const EXPAND_KEY: &str = "expand";
const EXPAND_AROUND_BASE_KEY: &str = "expand_around_base";
const PARENTS_KEY: &str = "parents";

fn expand_selection(cx: &mut Context) {
    let motion = |editor: &mut Editor| {
        let (view, doc) = current!(editor);

        if let Some(syntax) = doc.syntax() {
            let text = doc.text().slice(..);

            let current_selection = doc.selection(view.id).clone();
            let selection = object::expand_selection(syntax, text, current_selection.clone());

            // check if selection is different from the last one
            if current_selection != selection {
                let prev_selections = doc
                    .view_data_mut(view.id)
                    .object_selections
                    .entry(EXPAND_KEY)
                    .or_default();

                // save current selection so it can be restored using shrink_selection
                prev_selections.push(current_selection);
                doc.set_selection_clear(view.id, selection, false);
            }
        }
    };

    cx.editor.apply_motion(motion);
}

fn shrink_selection(cx: &mut Context) {
    let motion = |editor: &mut Editor| {
        let (view, doc) = current!(editor);
        let current_selection = doc.selection(view.id).clone();
        let prev_expansions = doc
            .view_data_mut(view.id)
            .object_selections
            .entry(EXPAND_KEY)
            .or_default();

        // try to restore previous selection
        if let Some(prev_selection) = prev_expansions.pop() {
            // allow shrinking the selection only if current selection contains the previous object selection
            doc.set_selection_clear(view.id, prev_selection, false);

            // Do a corresponding pop of the parents from `expand_selection_around`
            doc.view_data_mut(view.id)
                .object_selections
                .entry(PARENTS_KEY)
                .and_modify(|parents| {
                    parents.pop();
                });

            // need to do this again because borrowing
            let prev_expansions = doc
                .view_data_mut(view.id)
                .object_selections
                .entry(EXPAND_KEY)
                .or_default();

            // if we've emptied out the previous expansions, then clear out the
            // base history as well so it doesn't get used again erroneously
            if prev_expansions.is_empty() {
                doc.view_data_mut(view.id)
                    .object_selections
                    .entry(EXPAND_AROUND_BASE_KEY)
                    .and_modify(|base| {
                        base.clear();
                    });
            }

            return;
        }

        // if not previous selection, shrink to first child
        if let Some(syntax) = doc.syntax() {
            let text = doc.text().slice(..);
            let selection = object::shrink_selection(syntax, text, current_selection);
            doc.set_selection_clear(view.id, selection, false);
        }
    };

    cx.editor.apply_motion(motion);
}

fn expand_selection_around(cx: &mut Context) {
    let motion = |editor: &mut Editor| {
        let (view, doc) = current!(editor);

        if doc.syntax().is_some() {
            // [NOTE] we do this pop and push dance because if we don't take
            //        ownership of the objects, then we require multiple
            //        mutable references to the view's object selections
            let mut parents_selection = doc
                .view_data_mut(view.id)
                .object_selections
                .entry(PARENTS_KEY)
                .or_default()
                .pop();

            let mut base_selection = doc
                .view_data_mut(view.id)
                .object_selections
                .entry(EXPAND_AROUND_BASE_KEY)
                .or_default()
                .pop();

            let current_selection = doc.selection(view.id).clone();

            if parents_selection.is_none() || base_selection.is_none() {
                parents_selection = Some(current_selection.clone());
                base_selection = Some(current_selection.clone());
            }

            let text = doc.text().slice(..);
            let syntax = doc.syntax().unwrap();

            let outside_selection =
                object::expand_selection(syntax, text, parents_selection.clone().unwrap());

            let target_selection = match outside_selection
                .clone()
                .without(&base_selection.clone().unwrap())
            {
                Some(sel) => sel,
                None => outside_selection.clone(),
            };

            // check if selection is different from the last one
            if target_selection != current_selection {
                // save current selection so it can be restored using shrink_selection
                doc.view_data_mut(view.id)
                    .object_selections
                    .entry(EXPAND_KEY)
                    .or_default()
                    .push(current_selection);

                doc.set_selection_clear(view.id, target_selection, false);
            }

            let parents = doc
                .view_data_mut(view.id)
                .object_selections
                .entry(PARENTS_KEY)
                .or_default();

            parents.push(parents_selection.unwrap());
            parents.push(outside_selection);

            doc.view_data_mut(view.id)
                .object_selections
                .entry(EXPAND_AROUND_BASE_KEY)
                .or_default()
                .push(base_selection.unwrap());
        }
    };

    cx.editor.apply_motion(motion);
}

fn select_sibling_impl<F>(cx: &mut Context, sibling_fn: F)
where
    F: Fn(&helix_core::Syntax, RopeSlice, Selection) -> Selection + 'static,
{
    let motion = move |editor: &mut Editor| {
        let (view, doc) = current!(editor);

        if let Some(syntax) = doc.syntax() {
            let text = doc.text().slice(..);
            let current_selection = doc.selection(view.id);
            let selection = sibling_fn(syntax, text, current_selection.clone());
            doc.set_selection(view.id, selection);
        }
    };

    cx.editor.apply_motion(motion);
}

fn select_next_sibling(cx: &mut Context) {
    select_sibling_impl(cx, object::select_next_sibling)
}

fn select_prev_sibling(cx: &mut Context) {
    select_sibling_impl(cx, object::select_prev_sibling)
}

fn move_node_bound_impl(cx: &mut Context, dir: Direction, movement: Movement) {
    let motion = move |editor: &mut Editor| {
        let (view, doc) = current!(editor);

        if let Some(syntax) = doc.syntax() {
            let text = doc.text().slice(..);
            let current_selection = doc.selection(view.id);

            let selection = movement::move_parent_node_end(
                syntax,
                text,
                current_selection.clone(),
                dir,
                movement,
            );

            doc.set_selection(view.id, selection);
        }
    };

    cx.editor.apply_motion(motion);
}

pub fn move_parent_node_end(cx: &mut Context) {
    move_node_bound_impl(cx, Direction::Forward, Movement::Move)
}

pub fn move_parent_node_start(cx: &mut Context) {
    move_node_bound_impl(cx, Direction::Backward, Movement::Move)
}

pub fn extend_parent_node_end(cx: &mut Context) {
    move_node_bound_impl(cx, Direction::Forward, Movement::Extend)
}

pub fn extend_parent_node_start(cx: &mut Context) {
    move_node_bound_impl(cx, Direction::Backward, Movement::Extend)
}

fn select_all_impl<F>(editor: &mut Editor, select_fn: F)
where
    F: Fn(&Tree, RopeSlice, Selection) -> Selection,
{
    let (view, doc) = current!(editor);

    if let Some(syntax) = doc.syntax() {
        let text = doc.text().slice(..);
        let current_selection = doc.selection(view.id);
        let selection = select_fn(syntax.tree(), text, current_selection.clone());
        doc.set_selection(view.id, selection);
    }
}

fn select_all_siblings(cx: &mut Context) {
    let motion = |editor: &mut Editor| {
        select_all_impl(editor, object::select_all_siblings);
    };

    cx.editor.apply_motion(motion);
}

fn select_all_children_in_selection(cx: &mut Context) {
    let motion = |editor: &mut Editor| {
        select_all_impl(editor, |tree, text, selection| {
            let all_children = object::select_all_children(tree, text, selection.clone());

            if selection.contains(&all_children) {
                all_children
            } else {
                selection
            }
        });
    };

    cx.editor.apply_motion(motion);
}

fn select_all_children(cx: &mut Context) {
    let motion = |editor: &mut Editor| {
        select_all_impl(editor, object::select_all_children);
    };

    cx.editor.apply_motion(motion);
}

fn match_brackets(cx: &mut Context) {
    let (view, doc) = current!(cx.editor);
    let is_select = cx.editor.mode == Mode::Select;
    let text = doc.text();
    let text_slice = text.slice(..);

    let selection = doc.selection(view.id).clone().transform(|range| {
        let pos = range.cursor(text_slice);
        if let Some(matched_pos) = doc.syntax().map_or_else(
            || match_brackets::find_matching_bracket_plaintext(text.slice(..), pos),
            |syntax| match_brackets::find_matching_bracket_fuzzy(syntax, text.slice(..), pos),
        ) {
            range.put_cursor(text_slice, matched_pos, is_select)
        } else {
            range
        }
    });

    doc.set_selection(view.id, selection);
}

fn jump_forward(cx: &mut Context) {
    let count = cx.count();
    let config = cx.editor.config();
    let view = view_mut!(cx.editor);
    let doc_id = view.doc;

    if let Some((id, selection)) = view.jumps.forward(count) {
        view.doc = *id;
        let selection = selection.clone();
        let (view, doc) = current!(cx.editor); // refetch doc

        if doc.id() != doc_id {
            view.add_to_history(doc_id);
        }

        doc.set_selection(view.id, selection);
        view.ensure_cursor_in_view_center(doc, config.scrolloff);
    };
}

fn jump_backward(cx: &mut Context) {
    let count = cx.count();
    let config = cx.editor.config();
    let (view, doc) = current!(cx.editor);
    let doc_id = doc.id();

    if let Some((id, selection)) = view.jumps.backward(view.id, doc, count) {
        view.doc = *id;
        let selection = selection.clone();
        let (view, doc) = current!(cx.editor); // refetch doc

        if doc.id() != doc_id {
            view.add_to_history(doc_id);
        }

        doc.set_selection(view.id, selection);
        view.ensure_cursor_in_view_center(doc, config.scrolloff);
    };
}

fn save_selection(cx: &mut Context) {
    let (view, doc) = current!(cx.editor);
    push_jump(view, doc);
    cx.editor.set_status("Selection saved to jumplist");
}

fn rotate_view(cx: &mut Context) {
    cx.editor.focus_next()
}

fn rotate_view_reverse(cx: &mut Context) {
    cx.editor.focus_prev()
}

fn jump_view_right(cx: &mut Context) {
    cx.editor.focus_direction(tree::Direction::Right)
}

fn jump_view_left(cx: &mut Context) {
    cx.editor.focus_direction(tree::Direction::Left)
}

fn jump_view_up(cx: &mut Context) {
    cx.editor.focus_direction(tree::Direction::Up)
}

fn jump_view_down(cx: &mut Context) {
    cx.editor.focus_direction(tree::Direction::Down)
}

fn swap_view_right(cx: &mut Context) {
    cx.editor.swap_split_in_direction(tree::Direction::Right)
}

fn swap_view_left(cx: &mut Context) {
    cx.editor.swap_split_in_direction(tree::Direction::Left)
}

fn swap_view_up(cx: &mut Context) {
    cx.editor.swap_split_in_direction(tree::Direction::Up)
}

fn swap_view_down(cx: &mut Context) {
    cx.editor.swap_split_in_direction(tree::Direction::Down)
}

fn transpose_view(cx: &mut Context) {
    cx.editor.transpose_view()
}

/// Open a new split in the given direction specified by the action.
///
/// Maintain the current view (both the cursor's position and view in document).
fn split(editor: &mut Editor, action: Action) {
    let (view, doc) = current!(editor);
    let id = doc.id();
    let selection = doc.selection(view.id).clone();
    let offset = view.offset;

    editor.switch(id, action);

    // match the selection in the previous view
    let (view, doc) = current!(editor);
    doc.set_selection(view.id, selection);
    // match the view scroll offset (switch doesn't handle this fully
    // since the selection is only matched after the split)
    view.offset = offset;
}

fn hsplit(cx: &mut Context) {
    split(cx.editor, Action::HorizontalSplit);
}

fn hsplit_new(cx: &mut Context) {
    cx.editor.new_file(Action::HorizontalSplit);
}

fn vsplit(cx: &mut Context) {
    split(cx.editor, Action::VerticalSplit);
}

fn vsplit_new(cx: &mut Context) {
    cx.editor.new_file(Action::VerticalSplit);
}

fn wclose(cx: &mut Context) {
    if cx.editor.tree.views().count() == 1 {
        if let Err(err) = typed::buffers_remaining_impl(cx.editor) {
            cx.editor.set_error(err.to_string());
            return;
        }
    }
    let view_id = view!(cx.editor).id;
    // close current split
    cx.editor.close(view_id);
}

fn wonly(cx: &mut Context) {
    let views = cx
        .editor
        .tree
        .views()
        .map(|(v, focus)| (v.id, focus))
        .collect::<Vec<_>>();
    for (view_id, focus) in views {
        if !focus {
            cx.editor.close(view_id);
        }
    }
}

fn select_register(cx: &mut Context) {
    cx.editor.autoinfo = Some(Info::from_registers(&cx.editor.registers));
    cx.on_next_key(move |cx, event| {
        if let Some(ch) = event.char() {
            cx.editor.autoinfo = None;
            cx.editor.selected_register = Some(ch);
        }
    })
}

fn insert_register(cx: &mut Context) {
    cx.editor.autoinfo = Some(Info::from_registers(&cx.editor.registers));
    cx.on_next_key(move |cx, event| {
        if let Some(ch) = event.char() {
            cx.editor.autoinfo = None;
            cx.register = Some(ch);
            paste(
                cx.editor,
                cx.register.unwrap_or('"'),
                Paste::Cursor,
                cx.count(),
            );
        }
    })
}

fn align_view_top(cx: &mut Context) {
    let (view, doc) = current!(cx.editor);
    align_view(doc, view, Align::Top);
}

fn align_view_center(cx: &mut Context) {
    let (view, doc) = current!(cx.editor);
    align_view(doc, view, Align::Center);
}

fn align_view_bottom(cx: &mut Context) {
    let (view, doc) = current!(cx.editor);
    align_view(doc, view, Align::Bottom);
}

fn align_view_middle(cx: &mut Context) {
    let (view, doc) = current!(cx.editor);
    let inner_width = view.inner_width(doc);
    let text_fmt = doc.text_format(inner_width, None);
    // there is no horizontal position when softwrap is enabled
    if text_fmt.soft_wrap {
        return;
    }
    let doc_text = doc.text().slice(..);
    let annotations = view.text_annotations(doc, None);
    let pos = doc.selection(view.id).primary().cursor(doc_text);
    let pos =
        visual_offset_from_block(doc_text, view.offset.anchor, pos, &text_fmt, &annotations).0;

    view.offset.horizontal_offset = pos
        .col
        .saturating_sub((view.inner_area(doc).width as usize) / 2);
}

fn scroll_up(cx: &mut Context) {
    scroll(cx, cx.count(), Direction::Backward, false);
}

fn scroll_down(cx: &mut Context) {
    scroll(cx, cx.count(), Direction::Forward, false);
}

fn goto_ts_object_impl(cx: &mut Context, object: &'static str, direction: Direction) {
    let count = cx.count();
    let motion = move |editor: &mut Editor| {
        let (view, doc) = current!(editor);
        if let Some((lang_config, syntax)) = doc.language_config().zip(doc.syntax()) {
            let text = doc.text().slice(..);
            let root = syntax.tree().root_node();

            let selection = doc.selection(view.id).clone().transform(|range| {
                let new_range = movement::goto_treesitter_object(
                    text,
                    range,
                    object,
                    direction,
                    root,
                    lang_config,
                    count,
                );

                if editor.mode == Mode::Select {
                    let head = if new_range.head < range.anchor {
                        new_range.anchor
                    } else {
                        new_range.head
                    };

                    Range::new(range.anchor, head)
                } else {
                    new_range.with_direction(direction)
                }
            });

            doc.set_selection(view.id, selection);
        } else {
            editor.set_status("Syntax-tree is not available in current buffer");
        }
    };
    cx.editor.apply_motion(motion);
}

fn goto_next_function(cx: &mut Context) {
    goto_ts_object_impl(cx, "function", Direction::Forward)
}

fn goto_prev_function(cx: &mut Context) {
    goto_ts_object_impl(cx, "function", Direction::Backward)
}

fn goto_next_class(cx: &mut Context) {
    goto_ts_object_impl(cx, "class", Direction::Forward)
}

fn goto_prev_class(cx: &mut Context) {
    goto_ts_object_impl(cx, "class", Direction::Backward)
}

fn goto_next_parameter(cx: &mut Context) {
    goto_ts_object_impl(cx, "parameter", Direction::Forward)
}

fn goto_prev_parameter(cx: &mut Context) {
    goto_ts_object_impl(cx, "parameter", Direction::Backward)
}

fn goto_next_comment(cx: &mut Context) {
    goto_ts_object_impl(cx, "comment", Direction::Forward)
}

fn goto_prev_comment(cx: &mut Context) {
    goto_ts_object_impl(cx, "comment", Direction::Backward)
}

fn goto_next_test(cx: &mut Context) {
    goto_ts_object_impl(cx, "test", Direction::Forward)
}

fn goto_prev_test(cx: &mut Context) {
    goto_ts_object_impl(cx, "test", Direction::Backward)
}

fn goto_next_entry(cx: &mut Context) {
    goto_ts_object_impl(cx, "entry", Direction::Forward)
}

fn goto_prev_entry(cx: &mut Context) {
    goto_ts_object_impl(cx, "entry", Direction::Backward)
}

fn select_textobject_around(cx: &mut Context) {
    select_textobject(cx, textobject::TextObject::Around);
}

fn select_textobject_inner(cx: &mut Context) {
    select_textobject(cx, textobject::TextObject::Inside);
}

fn select_textobject(cx: &mut Context, objtype: textobject::TextObject) {
    let count = cx.count();

    cx.on_next_key(move |cx, event| {
        cx.editor.autoinfo = None;
        if let Some(ch) = event.char() {
            let textobject = move |editor: &mut Editor| {
                let (view, doc) = current!(editor);
                let text = doc.text().slice(..);

                let textobject_treesitter = |obj_name: &str, range: Range| -> Range {
                    let (lang_config, syntax) = match doc.language_config().zip(doc.syntax()) {
                        Some(t) => t,
                        None => return range,
                    };
                    textobject::textobject_treesitter(
                        text,
                        range,
                        objtype,
                        obj_name,
                        syntax.tree().root_node(),
                        lang_config,
                        count,
                    )
                };

                if ch == 'g' && doc.diff_handle().is_none() {
                    editor.set_status("Diff is not available in current buffer");
                    return;
                }

                let textobject_change = |range: Range| -> Range {
                    let diff_handle = doc.diff_handle().unwrap();
                    let diff = diff_handle.load();
                    let line = range.cursor_line(text);
                    let hunk_idx = if let Some(hunk_idx) = diff.hunk_at(line as u32, false) {
                        hunk_idx
                    } else {
                        return range;
                    };
                    let hunk = diff.nth_hunk(hunk_idx).after;

                    let start = text.line_to_char(hunk.start as usize);
                    let end = text.line_to_char(hunk.end as usize);
                    Range::new(start, end).with_direction(range.direction())
                };

                let selection = doc.selection(view.id).clone().transform(|range| {
                    match ch {
                        'w' => textobject::textobject_word(text, range, objtype, count, false),
                        'W' => textobject::textobject_word(text, range, objtype, count, true),
                        't' => textobject_treesitter("class", range),
                        'f' => textobject_treesitter("function", range),
                        'a' => textobject_treesitter("parameter", range),
                        'c' => textobject_treesitter("comment", range),
                        'T' => textobject_treesitter("test", range),
                        'e' => textobject_treesitter("entry", range),
                        'p' => textobject::textobject_paragraph(text, range, objtype, count),
                        'm' => textobject::textobject_pair_surround_closest(
                            text, range, objtype, count,
                        ),
                        'g' => textobject_change(range),
                        // TODO: cancel new ranges if inconsistent surround matches across lines
                        ch if !ch.is_ascii_alphanumeric() => {
                            textobject::textobject_pair_surround(text, range, objtype, ch, count)
                        }
                        _ => range,
                    }
                });
                doc.set_selection(view.id, selection);
            };
            cx.editor.apply_motion(textobject);
        }
    });

    let title = match objtype {
        textobject::TextObject::Inside => "Match inside",
        textobject::TextObject::Around => "Match around",
        _ => return,
    };
    let help_text = [
        ("w", "Word"),
        ("W", "WORD"),
        ("p", "Paragraph"),
        ("t", "Type definition (tree-sitter)"),
        ("f", "Function (tree-sitter)"),
        ("a", "Argument/parameter (tree-sitter)"),
        ("c", "Comment (tree-sitter)"),
        ("T", "Test (tree-sitter)"),
        ("e", "Data structure entry (tree-sitter)"),
        ("m", "Closest surrounding pair"),
        (" ", "... or any character acting as a pair"),
    ];

    cx.editor.autoinfo = Some(Info::new(title, &help_text));
}

fn surround_add(cx: &mut Context) {
    cx.on_next_key(move |cx, event| {
        let (view, doc) = current!(cx.editor);
        // surround_len is the number of new characters being added.
        let (open, close, surround_len) = match event.char() {
            Some(ch) => {
                let (o, c) = surround::get_pair(ch);
                let mut open = Tendril::new();
                open.push(o);
                let mut close = Tendril::new();
                close.push(c);
                (open, close, 2)
            }
            None if event.code == KeyCode::Enter => (
                doc.line_ending.as_str().into(),
                doc.line_ending.as_str().into(),
                2 * doc.line_ending.len_chars(),
            ),
            None => return,
        };

        let selection = doc.selection(view.id);
        let mut changes = Vec::with_capacity(selection.len() * 2);
        let mut ranges = SmallVec::with_capacity(selection.len());
        let mut offs = 0;

        for range in selection.iter() {
            changes.push((range.from(), range.from(), Some(open.clone())));
            changes.push((range.to(), range.to(), Some(close.clone())));

            ranges.push(
                Range::new(offs + range.from(), offs + range.to() + surround_len)
                    .with_direction(range.direction()),
            );

            offs += surround_len;
        }

        let transaction = Transaction::change(doc.text(), changes.into_iter())
            .with_selection(Selection::new(ranges, selection.primary_index()));
        doc.apply(&transaction, view.id);
        exit_select_mode(cx);
    })
}

fn surround_replace(cx: &mut Context) {
    let count = cx.count();
    cx.on_next_key(move |cx, event| {
        let surround_ch = match event.char() {
            Some('m') => None, // m selects the closest surround pair
            Some(ch) => Some(ch),
            None => return,
        };
        let (view, doc) = current!(cx.editor);
        let text = doc.text().slice(..);
        let selection = doc.selection(view.id);

        let change_pos = match surround::get_surround_pos(text, selection, surround_ch, count) {
            Ok(c) => c,
            Err(err) => {
                cx.editor.set_error(err.to_string());
                return;
            }
        };

        let selection = selection.clone();
        let ranges: SmallVec<[Range; 1]> = change_pos.iter().map(|&p| Range::point(p)).collect();
        doc.set_selection(
            view.id,
            Selection::new(ranges, selection.primary_index() * 2),
        );

        cx.on_next_key(move |cx, event| {
            let (view, doc) = current!(cx.editor);
            let to = match event.char() {
                Some(to) => to,
                None => return doc.set_selection(view.id, selection),
            };
            let (open, close) = surround::get_pair(to);

            // the changeset has to be sorted to allow nested surrounds
            let mut sorted_pos: Vec<(usize, char)> = Vec::new();
            for p in change_pos.chunks(2) {
                sorted_pos.push((p[0], open));
                sorted_pos.push((p[1], close));
            }
            sorted_pos.sort_unstable();

            let transaction = Transaction::change(
                doc.text(),
                sorted_pos.iter().map(|&pos| {
                    let mut t = Tendril::new();
                    t.push(pos.1);
                    (pos.0, pos.0 + 1, Some(t))
                }),
            );
            doc.set_selection(view.id, selection);
            doc.apply(&transaction, view.id);
            exit_select_mode(cx);
        });
    })
}

fn surround_delete(cx: &mut Context) {
    let count = cx.count();
    cx.on_next_key(move |cx, event| {
        let surround_ch = match event.char() {
            Some('m') => None, // m selects the closest surround pair
            Some(ch) => Some(ch),
            None => return,
        };
        let (view, doc) = current!(cx.editor);
        let text = doc.text().slice(..);
        let selection = doc.selection(view.id);

        let mut change_pos = match surround::get_surround_pos(text, selection, surround_ch, count) {
            Ok(c) => c,
            Err(err) => {
                cx.editor.set_error(err.to_string());
                return;
            }
        };
        change_pos.sort_unstable(); // the changeset has to be sorted to allow nested surrounds
        let transaction =
            Transaction::change(doc.text(), change_pos.into_iter().map(|p| (p, p + 1, None)));
        doc.apply(&transaction, view.id);
        exit_select_mode(cx);
    })
}

#[derive(Eq, PartialEq)]
enum ShellBehavior {
    Replace,
    Ignore,
    Insert,
    Append,
}

fn shell_pipe(cx: &mut Context) {
    shell_prompt(cx, "pipe:".into(), ShellBehavior::Replace);
}

fn shell_pipe_to(cx: &mut Context) {
    shell_prompt(cx, "pipe-to:".into(), ShellBehavior::Ignore);
}

fn shell_insert_output(cx: &mut Context) {
    shell_prompt(cx, "insert-output:".into(), ShellBehavior::Insert);
}

fn shell_append_output(cx: &mut Context) {
    shell_prompt(cx, "append-output:".into(), ShellBehavior::Append);
}

fn shell_keep_pipe(cx: &mut Context) {
    ui::prompt(
        cx,
        "keep-pipe:".into(),
        Some('|'),
        ui::completers::none,
        move |cx, input: &str, event: PromptEvent| {
            let shell = &cx.editor.config().shell;
            if event != PromptEvent::Validate {
                return;
            }
            if input.is_empty() {
                return;
            }
            let (view, doc) = current!(cx.editor);
            let selection = doc.selection(view.id);

            let mut ranges = SmallVec::with_capacity(selection.len());
            let old_index = selection.primary_index();
            let mut index: Option<usize> = None;
            let text = doc.text().slice(..);

            for (i, range) in selection.ranges().iter().enumerate() {
                let fragment = range.slice(text);
                if let Err(err) = shell_impl(shell, input, Some(fragment.into())) {
                    log::debug!("Shell command failed: {}", err);
                } else {
                    ranges.push(*range);
                    if i >= old_index && index.is_none() {
                        index = Some(ranges.len() - 1);
                    }
                }
            }

            if ranges.is_empty() {
                cx.editor.set_error("No selections remaining");
                return;
            }

            let index = index.unwrap_or_else(|| ranges.len() - 1);
            doc.set_selection(view.id, Selection::new(ranges, index));
        },
    );
}

fn shell_impl(shell: &[String], cmd: &str, input: Option<Rope>) -> anyhow::Result<Tendril> {
    tokio::task::block_in_place(|| helix_lsp::block_on(shell_impl_async(shell, cmd, input)))
}

async fn shell_impl_async(
    shell: &[String],
    cmd: &str,
    input: Option<Rope>,
) -> anyhow::Result<Tendril> {
    use std::process::Stdio;
    use tokio::process::Command;
    ensure!(!shell.is_empty(), "No shell set");

    let mut process = Command::new(&shell[0]);
    process
        .args(&shell[1..])
        .arg(cmd)
        .stdout(Stdio::piped())
        .stderr(Stdio::piped());

    if input.is_some() || cfg!(windows) {
        process.stdin(Stdio::piped());
    } else {
        process.stdin(Stdio::null());
    }

    let mut process = match process.spawn() {
        Ok(process) => process,
        Err(e) => {
            log::error!("Failed to start shell: {}", e);
            return Err(e.into());
        }
    };
    let output = if let Some(mut stdin) = process.stdin.take() {
        let input_task = tokio::spawn(async move {
            if let Some(input) = input {
                helix_view::document::to_writer(&mut stdin, (encoding::UTF_8, false), &input)
                    .await?;
            }
            anyhow::Ok(())
        });
        let (output, _) = tokio::join! {
            process.wait_with_output(),
            input_task,
        };
        output?
    } else {
        // Process has no stdin, so we just take the output
        process.wait_with_output().await?
    };

    if !output.status.success() {
        if !output.stderr.is_empty() {
            let err = String::from_utf8_lossy(&output.stderr).to_string();
            log::error!("Shell error: {}", err);
            bail!("Shell error: {}", err);
        }
        match output.status.code() {
            Some(exit_code) => bail!("Shell command failed: status {}", exit_code),
            None => bail!("Shell command failed"),
        }
    } else if !output.stderr.is_empty() {
        log::debug!(
            "Command printed to stderr: {}",
            String::from_utf8_lossy(&output.stderr).to_string()
        );
    }

    let str = std::str::from_utf8(&output.stdout)
        .map_err(|_| anyhow!("Process did not output valid UTF-8"))?;
    let tendril = Tendril::from(str);
    Ok(tendril)
}

fn shell(cx: &mut compositor::Context, cmd: &str, behavior: &ShellBehavior) {
    let pipe = match behavior {
        ShellBehavior::Replace | ShellBehavior::Ignore => true,
        ShellBehavior::Insert | ShellBehavior::Append => false,
    };

    let config = cx.editor.config();
    let shell = &config.shell;
    let (view, doc) = current!(cx.editor);
    let selection = doc.selection(view.id);

    let mut changes = Vec::with_capacity(selection.len());
    let mut ranges = SmallVec::with_capacity(selection.len());
    let text = doc.text().slice(..);

    let mut shell_output: Option<Tendril> = None;
    let mut offset = 0isize;
    for range in selection.ranges() {
        let output = if let Some(output) = shell_output.as_ref() {
            output.clone()
        } else {
            let fragment = range.slice(text);
            match shell_impl(shell, cmd, pipe.then(|| fragment.into())) {
                Ok(result) => {
                    if !pipe {
                        shell_output = Some(result.clone());
                    }
                    result
                }
                Err(err) => {
                    cx.editor.set_error(err.to_string());
                    return;
                }
            }
        };

        let output_len = output.chars().count();

        let (from, to, deleted_len) = match behavior {
            ShellBehavior::Replace => (range.from(), range.to(), range.len()),
            ShellBehavior::Insert => (range.from(), range.from(), 0),
            ShellBehavior::Append => (range.to(), range.to(), 0),
            _ => (range.from(), range.from(), 0),
        };

        // These `usize`s cannot underflow because selection ranges cannot overlap.
        let anchor = to
            .checked_add_signed(offset)
            .expect("Selection ranges cannot overlap")
            .checked_sub(deleted_len)
            .expect("Selection ranges cannot overlap");
        let new_range = Range::new(anchor, anchor + output_len).with_direction(range.direction());
        ranges.push(new_range);
        offset = offset
            .checked_add_unsigned(output_len)
            .expect("Selection ranges cannot overlap")
            .checked_sub_unsigned(deleted_len)
            .expect("Selection ranges cannot overlap");

        changes.push((from, to, Some(output)));
    }

    if behavior != &ShellBehavior::Ignore {
        let transaction = Transaction::change(doc.text(), changes.into_iter())
            .with_selection(Selection::new(ranges, selection.primary_index()));
        doc.apply(&transaction, view.id);
        doc.append_changes_to_history(view);
    }

    // after replace cursor may be out of bounds, do this to
    // make sure cursor is in view and update scroll as well
    view.ensure_cursor_in_view(doc, config.scrolloff);
}

fn shell_prompt(cx: &mut Context, prompt: Cow<'static, str>, behavior: ShellBehavior) {
    ui::prompt(
        cx,
        prompt,
        Some('|'),
        ui::completers::filename,
        move |cx, input: &str, event: PromptEvent| {
            if event != PromptEvent::Validate {
                return;
            }
            if input.is_empty() {
                return;
            }

            shell(cx, input, &behavior);
        },
    );
}

fn suspend(_cx: &mut Context) {
    #[cfg(not(windows))]
    signal_hook::low_level::raise(signal_hook::consts::signal::SIGTSTP).unwrap();
}

fn add_newline_above(cx: &mut Context) {
    add_newline_impl(cx, Open::Above);
}

fn add_newline_below(cx: &mut Context) {
    add_newline_impl(cx, Open::Below)
}

fn add_newline_impl(cx: &mut Context, open: Open) {
    let count = cx.count();
    let (view, doc) = current!(cx.editor);
    let selection = doc.selection(view.id);
    let text = doc.text();
    let slice = text.slice(..);

    let changes = selection.into_iter().map(|range| {
        let (start, end) = range.line_range(slice);
        let line = match open {
            Open::Above => start,
            Open::Below => end + 1,
        };
        let pos = text.line_to_char(line);
        (
            pos,
            pos,
            Some(doc.line_ending.as_str().repeat(count).into()),
        )
    });

    let transaction = Transaction::change(text, changes);
    doc.apply(&transaction, view.id);
}

enum IncrementDirection {
    Increase,
    Decrease,
}

/// Increment objects within selections by count.
fn increment(cx: &mut Context) {
    increment_impl(cx, IncrementDirection::Increase);
}

/// Decrement objects within selections by count.
fn decrement(cx: &mut Context) {
    increment_impl(cx, IncrementDirection::Decrease);
}

/// Increment objects within selections by `amount`.
/// A negative `amount` will decrement objects within selections.
fn increment_impl(cx: &mut Context, increment_direction: IncrementDirection) {
    let sign = match increment_direction {
        IncrementDirection::Increase => 1,
        IncrementDirection::Decrease => -1,
    };
    let mut amount = sign * cx.count() as i64;
    // If the register is `#` then increase or decrease the `amount` by 1 per element
    let increase_by = if cx.register == Some('#') { sign } else { 0 };

    let (view, doc) = current!(cx.editor);
    let selection = doc.selection(view.id);
    let text = doc.text().slice(..);

    let mut new_selection_ranges = SmallVec::new();
    let mut cumulative_length_diff: i128 = 0;
    let mut changes = vec![];

    for range in selection {
        let selected_text: Cow<str> = range.fragment(text);
        let new_from = ((range.from() as i128) + cumulative_length_diff) as usize;
        let incremented = [increment::integer, increment::date_time]
            .iter()
            .find_map(|incrementor| incrementor(selected_text.as_ref(), amount));

        amount += increase_by;

        match incremented {
            None => {
                let new_range = Range::new(
                    new_from,
                    (range.to() as i128 + cumulative_length_diff) as usize,
                );
                new_selection_ranges.push(new_range);
            }
            Some(new_text) => {
                let new_range = Range::new(new_from, new_from + new_text.len());
                cumulative_length_diff += new_text.len() as i128 - selected_text.len() as i128;
                new_selection_ranges.push(new_range);
                changes.push((range.from(), range.to(), Some(new_text.into())));
            }
        }
    }

    if !changes.is_empty() {
        let new_selection = Selection::new(new_selection_ranges, selection.primary_index());
        let transaction = Transaction::change(doc.text(), changes.into_iter());
        let transaction = transaction.with_selection(new_selection);
        doc.apply(&transaction, view.id);
        exit_select_mode(cx);
    }
}

fn record_macro(cx: &mut Context) {
    if let Some((reg, mut keys)) = cx.editor.macro_recording.take() {
        // Remove the keypress which ends the recording
        keys.pop();
        let s = keys
            .into_iter()
            .map(|key| {
                let s = key.to_string();
                if s.chars().count() == 1 {
                    s
                } else {
                    format!("<{}>", s)
                }
            })
            .collect::<String>();
        match cx.editor.registers.write(reg, vec![s]) {
            Ok(_) => cx
                .editor
                .set_status(format!("Recorded to register [{}]", reg)),
            Err(err) => cx.editor.set_error(err.to_string()),
        }
    } else {
        let reg = cx.register.take().unwrap_or('@');
        cx.editor.macro_recording = Some((reg, Vec::new()));
        cx.editor
            .set_status(format!("Recording to register [{}]", reg));
    }
}

fn replay_macro(cx: &mut Context) {
    let reg = cx.register.unwrap_or('@');

    if cx.editor.macro_replaying.contains(&reg) {
        cx.editor.set_error(format!(
            "Cannot replay from register [{}] because already replaying from same register",
            reg
        ));
        return;
    }

    let keys: Vec<KeyEvent> = if let Some(keys) = cx
        .editor
        .registers
        .read(reg, cx.editor)
        .filter(|values| values.len() == 1)
        .map(|mut values| values.next().unwrap())
    {
        match helix_view::input::parse_macro(&keys) {
            Ok(keys) => keys,
            Err(err) => {
                cx.editor.set_error(format!("Invalid macro: {}", err));
                return;
            }
        }
    } else {
        cx.editor.set_error(format!("Register [{}] empty", reg));
        return;
    };

    // Once the macro has been fully validated, it's marked as being under replay
    // to ensure we don't fall into infinite recursion.
    cx.editor.macro_replaying.push(reg);

    let count = cx.count();
    cx.callback.push(Box::new(move |compositor, cx| {
        for _ in 0..count {
            for &key in keys.iter() {
                compositor.handle_event(&compositor::Event::Key(key), cx);
            }
        }
        // The macro under replay is cleared at the end of the callback, not in the
        // macro replay context, or it will not correctly protect the user from
        // replaying recursively.
        cx.editor.macro_replaying.pop();
    }));
}

fn goto_word(cx: &mut Context) {
    jump_to_word(cx, Movement::Move)
}

fn extend_to_word(cx: &mut Context) {
    jump_to_word(cx, Movement::Extend)
}

fn jump_to_label(cx: &mut Context, labels: Vec<Range>, behaviour: Movement) {
    let doc = doc!(cx.editor);
    let alphabet = &cx.editor.config().jump_label_alphabet;
    if labels.is_empty() {
        return;
    }
    let alphabet_char = |i| {
        let mut res = Tendril::new();
        res.push(alphabet[i]);
        res
    };

    // Add label for each jump candidate to the View as virtual text.
    let text = doc.text().slice(..);
    let mut overlays: Vec<_> = labels
        .iter()
        .enumerate()
        .flat_map(|(i, range)| {
            [
                Overlay::new(range.from(), alphabet_char(i / alphabet.len())),
                Overlay::new(
                    graphemes::next_grapheme_boundary(text, range.from()),
                    alphabet_char(i % alphabet.len()),
                ),
            ]
        })
        .collect();
    overlays.sort_unstable_by_key(|overlay| overlay.char_idx);
    let (view, doc) = current!(cx.editor);
    doc.set_jump_labels(view.id, overlays);

    // Accept two characters matching a visible label. Jump to the candidate
    // for that label if it exists.
    let primary_selection = doc.selection(view.id).primary();
    let view = view.id;
    let doc = doc.id();
    cx.on_next_key(move |cx, event| {
        let alphabet = &cx.editor.config().jump_label_alphabet;
        let Some(i ) = event.char().and_then(|ch| alphabet.iter().position(|&it| it == ch)) else {
            doc_mut!(cx.editor, &doc).remove_jump_labels(view);
            return;
        };
        let outer = i * alphabet.len();
        // Bail if the given character cannot be a jump label.
        if outer > labels.len() {
            doc_mut!(cx.editor, &doc).remove_jump_labels(view);
            return;
        }
        cx.on_next_key(move |cx, event| {
            doc_mut!(cx.editor, &doc).remove_jump_labels(view);
            let alphabet = &cx.editor.config().jump_label_alphabet;
            let Some(inner ) = event.char().and_then(|ch| alphabet.iter().position(|&it| it == ch)) else {
                return;
            };
            if let Some(mut range) = labels.get(outer + inner).copied() {
                range = if behaviour == Movement::Extend {
                    let anchor = if range.anchor < range.head {
                        let from = primary_selection.from();
                        if range.anchor < from {
                            range.anchor
                        } else {
                            from
                        }
                    } else {
                        let to = primary_selection.to();
                        if range.anchor > to {
                            range.anchor
                        } else {
                            to
                        }
                    };
                     Range::new(anchor, range.head)
                }else{
                    range.with_direction(Direction::Forward)
                };
                doc_mut!(cx.editor, &doc).set_selection(view, range.into());
            }
        });
    });
}

fn jump_to_word(cx: &mut Context, behaviour: Movement) {
    // Calculate the jump candidates: ranges for any visible words with two or
    // more characters.
    let alphabet = &cx.editor.config().jump_label_alphabet;
    let jump_label_limit = alphabet.len() * alphabet.len();
    let mut words = Vec::with_capacity(jump_label_limit);
    let (view, doc) = current_ref!(cx.editor);
    let text = doc.text().slice(..);

    // This is not necessarily exact if there is virtual text like soft wrap.
    // It's ok though because the extra jump labels will not be rendered.
    let start = text.line_to_char(text.char_to_line(view.offset.anchor));
    let end = text.line_to_char(view.estimate_last_doc_line(doc) + 1);

    let primary_selection = doc.selection(view.id).primary();
    let cursor = primary_selection.cursor(text);
    let mut cursor_fwd = Range::point(cursor);
    let mut cursor_rev = Range::point(cursor);
    if text.get_char(cursor).is_some_and(|c| !c.is_whitespace()) {
        let cursor_word_end = movement::move_next_word_end(text, cursor_fwd, 1);
        //  single grapheme words need a specical case
        if cursor_word_end.anchor == cursor {
            cursor_fwd = cursor_word_end;
        }
        let cursor_word_start = movement::move_prev_word_start(text, cursor_rev, 1);
        if cursor_word_start.anchor == next_grapheme_boundary(text, cursor) {
            cursor_rev = cursor_word_start;
        }
    }
    'outer: loop {
        let mut changed = false;
        while cursor_fwd.head < end {
            cursor_fwd = movement::move_next_word_end(text, cursor_fwd, 1);
            // The cursor is on a word that is atleast two graphemes long and
            // madeup of word characters. The latter condition is needed because
            // move_next_word_end simply treats a sequence of characters from
            // the same char class as a word so `=<` would also count as a word.
            let add_label = RevRopeGraphemes::new(text.slice(..cursor_fwd.head))
                .take(2)
                .take_while(|g| g.chars().all(char_is_word))
                .count()
                == 2;
            if !add_label {
                continue;
            }
            changed = true;
            // skip any leading whitespace
            cursor_fwd.anchor += text
                .chars_at(cursor_fwd.anchor)
                .take_while(|&c| !char_is_word(c))
                .count();
            words.push(cursor_fwd);
            if words.len() == jump_label_limit {
                break 'outer;
            }
            break;
        }
        while cursor_rev.head > start {
            cursor_rev = movement::move_prev_word_start(text, cursor_rev, 1);
            // The cursor is on a word that is atleast two graphemes long and
            // madeup of word characters. The latter condition is needed because
            // move_prev_word_start simply treats a sequence of characters from
            // the same char class as a word so `=<` would also count as a word.
            let add_label = RopeGraphemes::new(text.slice(cursor_rev.head..))
                .take(2)
                .take_while(|g| g.chars().all(char_is_word))
                .count()
                == 2;
            if !add_label {
                continue;
            }
            changed = true;
            cursor_rev.anchor -= text
                .chars_at(cursor_rev.anchor)
                .reversed()
                .take_while(|&c| !char_is_word(c))
                .count();
            words.push(cursor_rev);
            if words.len() == jump_label_limit {
                break 'outer;
            }
            break;
        }
        if !changed {
            break;
        }
    }
    jump_to_label(cx, words, behaviour)
}<|MERGE_RESOLUTION|>--- conflicted
+++ resolved
@@ -1656,11 +1656,8 @@
     let doc_text = doc.text().slice(..);
     let viewport = view.inner_area(doc);
     let text_fmt = doc.text_format(viewport.width, None);
-<<<<<<< HEAD
     let mut annotations = view.text_annotations(&*doc, None);
-=======
-    let annotations = view.text_annotations(&*doc, None);
->>>>>>> e0c242b6
+
     (view.offset.anchor, view.offset.vertical_offset) = char_idx_at_visual_offset(
         doc_text,
         view.offset.anchor,
@@ -1690,7 +1687,10 @@
                 &mut annotations,
             )
         });
+
+        drop(annotations);
         doc.set_selection(view.id, selection);
+
         return;
     }
 
