use super::*;

#[tokio::test(flavor = "multi_thread")]
async fn test_move_parent_node_end() -> anyhow::Result<()> {
    let tests = vec![
        // single cursor stays single cursor, first goes to end of current
        // node, then parent
        (
            indoc! {r##"
                fn foo() {
                    let result = if true {
                        "yes"
                    } else {
                        "no#["|]#
                    }
                }
            "##},
            "<A-e>",
            indoc! {"\
                fn foo() {
                    let result = if true {
                        \"yes\"
                    } else {
                        \"no\"#[\n|]#
                    }
                }
            "},
        ),
        (
            indoc! {"\
                fn foo() {
                    let result = if true {
                        \"yes\"
                    } else {
                        \"no\"#[\n|]#
                    }
                }
            "},
            "<A-e>",
            indoc! {"\
                fn foo() {
                    let result = if true {
                        \"yes\"
                    } else {
                        \"no\"
                    }#[\n|]#
                }
            "},
        ),
        // select mode extends
        (
            indoc! {r##"
                fn foo() {
                    let result = if true {
                        "yes"
                    } else {
                        #["no"|]#
                    }
                }
            "##},
            "v<A-e><A-e>",
            indoc! {"\
                fn foo() {
                    let result = if true {
                        \"yes\"
                    } else {
                        #[\"no\"
                    }\n|]#
                }
            "},
        ),
    ];

    for test in tests {
        test_with_config(AppBuilder::new().with_file("foo.rs", None), test).await?;
    }

    Ok(())
}

#[tokio::test(flavor = "multi_thread")]
async fn test_move_parent_node_start() -> anyhow::Result<()> {
    let tests = vec![
        // single cursor stays single cursor, first goes to end of current
        // node, then parent
        (
            indoc! {r##"
                fn foo() {
                    let result = if true {
                        "yes"
                    } else {
                        "no#["|]#
                    }
                }
            "##},
            "<A-b>",
            indoc! {"\
                fn foo() {
                    let result = if true {
                        \"yes\"
                    } else {
                        #[\"|]#no\"
                    }
                }
            "},
        ),
        (
            indoc! {"\
                fn foo() {
                    let result = if true {
                        \"yes\"
                    } else {
                        \"no\"#[\n|]#
                    }
                }
            "},
            "<A-b>",
            indoc! {"\
                fn foo() {
                    let result = if true {
                        \"yes\"
                    } else #[{|]#
                        \"no\"
                    }
                }
            "},
        ),
        (
            indoc! {"\
                fn foo() {
                    let result = if true {
                        \"yes\"
                    } else #[{|]#
                        \"no\"
                    }
                }
            "},
            "<A-b>",
            indoc! {"\
                fn foo() {
                    let result = if true {
                        \"yes\"
                    } #[e|]#lse {
                        \"no\"
                    }
                }
            "},
        ),
        // select mode extends
        (
            indoc! {r##"
                fn foo() {
                    let result = if true {
                        "yes"
                    } else {
                        #["no"|]#
                    }
                }
            "##},
            "v<A-b><A-b>",
            indoc! {"\
                fn foo() {
                    let result = if true {
                        \"yes\"
                    } else #[|{
                        ]#\"no\"
                    }
                }
            "},
        ),
        (
            indoc! {r##"
                fn foo() {
                    let result = if true {
                        "yes"
                    } else {
                        #["no"|]#
                    }
                }
            "##},
            "v<A-b><A-b><A-b>",
            indoc! {"\
                fn foo() {
                    let result = if true {
                        \"yes\"
                    } #[|else {
                        ]#\"no\"
                    }
                }
            "},
        ),
    ];

    for test in tests {
        test_with_config(AppBuilder::new().with_file("foo.rs", None), test).await?;
    }

    Ok(())
}

#[tokio::test(flavor = "multi_thread")]
async fn test_smart_tab_move_parent_node_end() -> anyhow::Result<()> {
    let tests = vec![
        // single cursor stays single cursor, first goes to end of current
        // node, then parent
        (
            indoc! {r##"
                fn foo() {
                    let result = if true {
                        "yes"
                    } else {
                        "no#["|]#
                    }
                }
            "##},
            "i<tab>",
            indoc! {"\
                fn foo() {
                    let result = if true {
                        \"yes\"
                    } else {
                        \"no\"#[|\n]#
                    }
                }
            "},
        ),
        (
            indoc! {"\
                fn foo() {
                    let result = if true {
                        \"yes\"
                    } else {
                        \"no\"#[\n|]#
                    }
                }
            "},
            "i<tab>",
            indoc! {"\
                fn foo() {
                    let result = if true {
                        \"yes\"
                    } else {
                        \"no\"
                    }#[|\n]#
                }
            "},
        ),
        // appending to the end of a line should still look at the current
        // line, not the next one
        (
            indoc! {"\
                fn foo() {
                    let result = if true {
                        \"yes\"
                    } else {
                        \"no#[\"|]#
                    }
                }
            "},
            "a<tab>",
            indoc! {"\
                fn foo() {
                    let result = if true {
                        \"yes\"
                    } else {
                        \"no\"
                    }#[\n|]#
                }
            "},
        ),
        // before cursor is all whitespace, so insert tab
        (
            indoc! {"\
                fn foo() {
                    let result = if true {
                        \"yes\"
                    } else {
                        #[\"no\"|]#
                    }
                }
            "},
            "i<tab>",
            indoc! {"\
                fn foo() {
                    let result = if true {
                        \"yes\"
                    } else {
                            #[|\"no\"]#
                    }
                }
            "},
        ),
        // if selection spans multiple lines, it should still only look at the
        // line on which the head is
        (
            indoc! {"\
                fn foo() {
                    let result = if true {
                        #[\"yes\"
                    } else {
                        \"no\"|]#
                    }
                }
            "},
            "a<tab>",
            indoc! {"\
                fn foo() {
                    let result = if true {
                        \"yes\"
                    } else {
                        \"no\"
                    }#[\n|]#
                }
            "},
        ),
        (
            indoc! {"\
                fn foo() {
                    let result = if true {
                        #[\"yes\"
                    } else {
                        \"no\"|]#
                    }
                }
            "},
            "i<tab>",
            indoc! {"\
                fn foo() {
                    let result = if true {
                            #[|\"yes\"
                    } else {
                        \"no\"]#
                    }
                }
            "},
        ),
        (
            indoc! {"\
                fn foo() {
                    #[l|]#et result = if true {
                        #(\"yes\"
                    } else {
                        \"no\"|)#
                    }
                }
            "},
            "i<tab>",
            indoc! {"\
                fn foo() {
                        #[|l]#et result = if true {
                            #(|\"yes\"
                    } else {
                        \"no\")#
                    }
                }
            "},
        ),
        (
            indoc! {"\
                fn foo() {
                    let result = if true {
                        \"yes\"#[\n|]#
                    } else {
                        \"no\"#(\n|)#
                    }
                }
            "},
            "i<tab>",
            indoc! {"\
                fn foo() {
                    let result = if true {
                        \"yes\"
                    }#[| ]#else {
                        \"no\"
                    }#(|\n)#
                }
            "},
        ),
        (
            indoc! {"\
                fn foo() {
                    let result = if true {
                        #[\"yes\"|]#
                    } else {
                        #(\"no\"|)#
                    }
                }
            "},
            "i<tab>",
            indoc! {"\
                fn foo() {
                    let result = if true {
                            #[|\"yes\"]#
                    } else {
                            #(|\"no\")#
                    }
                }
            "},
        ),
        // if any cursors are not preceded by all whitespace, then do the
        // smart_tab action
        (
            indoc! {"\
                fn foo() {
                    let result = if true {
                        #[\"yes\"\n|]#
                    } else {
                        \"no#(\"\n|)#
                    }
                }
            "},
            "i<tab>",
            indoc! {"\
                fn foo() {
                    let result = if true {
                        \"yes\"
                    }#[| ]#else {
                        \"no\"
                    }#(|\n)#
                }
            "},
        ),
        // Ctrl-tab always inserts a tab
        (
            indoc! {"\
                fn foo() {
                    let result = if true {
                        #[\"yes\"\n|]#
                    } else {
                        \"no#(\"\n|)#
                    }
                }
            "},
            "i<S-tab>",
            indoc! {"\
                fn foo() {
                    let result = if true {
                            #[|\"yes\"\n]#
                    } else {
                        \"no    #(|\"\n)#
                    }
                }
            "},
        ),
    ];

    for test in tests {
        test_with_config(AppBuilder::new().with_file("foo.rs", None), test).await?;
    }

    Ok(())
}

#[tokio::test(flavor = "multi_thread")]
<<<<<<< HEAD
async fn expand_shrink_selection() -> anyhow::Result<()> {
    let tests = vec![
        // single range
        (
            indoc! {r##"
                Some(#[thing|]#)
            "##},
            "<A-o><A-o>",
            indoc! {r##"
                #[Some(thing)|]#
            "##},
        ),
        // multi range
        (
            indoc! {r##"
                Some(#[thing|]#)
                Some(#(other_thing|)#)
            "##},
            "<A-o>",
            indoc! {r##"
                Some#[(thing)|]#
                Some#((other_thing)|)#
            "##},
        ),
        // multi range collision merges
        (
            indoc! {r##"
                (
                    Some(#[thing|]#),
                    Some(#(other_thing|)#),
                )
            "##},
            "<A-o><A-o><A-o>",
            indoc! {r##"
                #[(
                    Some(thing),
                    Some(other_thing),
                )|]#
            "##},
        ),
        // multi range collision merges, then shrinks back to original
        (
            indoc! {r##"
                (
                    Some(#[thing|]#),
                    Some(#(other_thing|)#),
                )
            "##},
            "<A-o><A-o><A-o><A-i>",
            indoc! {r##"
                (
                    #[Some(thing)|]#,
                    #(Some(other_thing)|)#,
                )
            "##},
        ),
        (
            indoc! {r##"
                (
                    Some(#[thing|]#),
                    Some(#(other_thing|)#),
                )
            "##},
            "<A-o><A-o><A-o><A-i><A-i>",
            indoc! {r##"
                (
                    Some#[(thing)|]#,
                    Some#((other_thing)|)#,
                )
            "##},
        ),
        (
            indoc! {r##"
                (
                    Some(#[thing|]#),
                    Some(#(other_thing|)#),
                )
            "##},
            "<A-o><A-o><A-o><A-i><A-i><A-i>",
            indoc! {r##"
                (
                    Some(#[thing|]#),
                    Some(#(other_thing|)#),
                )
            "##},
        ),
        // shrink with no expansion history defaults to first child
        (
            indoc! {r##"
                #[(
                    Some(thing),
                    Some(other_thing),
                )|]#
            "##},
            "<A-i>",
            indoc! {r##"
                (
                    #[Some(thing)|]#,
                    Some(other_thing),
                )
            "##},
        ),
        // any movement cancels selection history and falls back to first child
        (
            indoc! {r##"
                (
                    Some(#[thing|]#),
                    Some(#(other_thing|)#),
                )

            "##},
            "<A-o><A-o><A-o>jkvkkk<A-i>",
            indoc! {r##"
                (
                    #[|Some(thing)]#,
                    Some(other_thing),
                )

=======
async fn select_all_siblings() -> anyhow::Result<()> {
    let tests = vec![
        // basic tests
        (
            indoc! {r##"
                let foo = bar(#[a|]#, b, c);
            "##},
            "<A-a>",
            indoc! {r##"
                let foo = bar(#[a|]#, #(b|)#, #(c|)#);
            "##},
        ),
        (
            indoc! {r##"
                let a = [
                    #[1|]#,
                    2,
                    3,
                    4,
                    5,
                ];
            "##},
            "<A-a>",
            indoc! {r##"
                let a = [
                    #[1|]#,
                    #(2|)#,
                    #(3|)#,
                    #(4|)#,
                    #(5|)#,
                ];
            "##},
        ),
        // direction is preserved
        (
            indoc! {r##"
                let a = [
                    #[|1]#,
                    2,
                    3,
                    4,
                    5,
                ];
            "##},
            "<A-a>",
            indoc! {r##"
                let a = [
                    #[|1]#,
                    #(|2)#,
                    #(|3)#,
                    #(|4)#,
                    #(|5)#,
                ];
            "##},
        ),
        // can't pick any more siblings - selection stays the same
        (
            indoc! {r##"
                let a = [
                    #[1|]#,
                    #(2|)#,
                    #(3|)#,
                    #(4|)#,
                    #(5|)#,
                ];
            "##},
            "<A-a>",
            indoc! {r##"
                let a = [
                    #[1|]#,
                    #(2|)#,
                    #(3|)#,
                    #(4|)#,
                    #(5|)#,
                ];
            "##},
        ),
        // each cursor does the sibling select independently
        (
            indoc! {r##"
                let a = [
                    #[1|]#,
                    2,
                    3,
                    4,
                    5,
                ];

                let b = [
                    #("one"|)#,
                    "two",
                    "three",
                    "four",
                    "five",
                ];
            "##},
            "<A-a>",
            indoc! {r##"
                let a = [
                    #[1|]#,
                    #(2|)#,
                    #(3|)#,
                    #(4|)#,
                    #(5|)#,
                ];

                let b = [
                    #("one"|)#,
                    #("two"|)#,
                    #("three"|)#,
                    #("four"|)#,
                    #("five"|)#,
                ];
            "##},
        ),
        // conflicting sibling selections get normalized. Here, the primary
        // selection would choose every list item, but because the secondary
        // range covers more than one item, the descendent is the entire list,
        // which means the sibling is the assignment. The list item ranges just
        // get normalized out since the list itself becomes selected.
        (
            indoc! {r##"
                let a = [
                    #[1|]#,
                    2,
                    #(3,
                    4|)#,
                    5,
                ];
            "##},
            "<A-a>",
            indoc! {r##"
                let #(a|)# = #[[
                    1,
                    2,
                    3,
                    4,
                    5,
                ]|]#;
>>>>>>> 24aeefed
            "##},
        ),
    ];

    for test in tests {
        test_with_config(AppBuilder::new().with_file("foo.rs", None), test).await?;
    }

    Ok(())
}

#[tokio::test(flavor = "multi_thread")]
<<<<<<< HEAD
async fn expand_selection_around() -> anyhow::Result<()> {
    let tests = vec![
        // single cursor stays single cursor, first goes to end of current
        // node, then parent
        (
            indoc! {r##"
                Some(#[thing|]#)
            "##},
            "<A-O><A-O>",
            indoc! {r##"
                #[Some(|]#thing#()|)#
            "##},
        ),
        // shrinking restores previous selection
        (
            indoc! {r##"
                Some(#[thing|]#)
            "##},
            "<A-O><A-O><A-i><A-i>",
            indoc! {r##"
                Some(#[thing|]#)
            "##},
        ),
        // multi range collision merges expand as normal, except with the
        // original selection removed from the result
        (
            indoc! {r##"
                (
                    Some(#[thing|]#),
                    Some(#(other_thing|)#),
                )
            "##},
            "<A-O><A-O><A-O>",
            indoc! {r##"
                #[(
                    Some(|]#thing#(),
                    Some(|)#other_thing#(),
                )|)#
            "##},
        ),
        (
            indoc! {r##"
                (
                    Some(#[thing|]#),
                    Some(#(other_thing|)#),
                )
            "##},
            "<A-O><A-O><A-O><A-i><A-i><A-i>",
            indoc! {r##"
                (
                    Some(#[thing|]#),
                    Some(#(other_thing|)#),
                )
=======
async fn select_all_children() -> anyhow::Result<()> {
    let tests = vec![
        // basic tests
        (
            indoc! {r##"
                let foo = bar#[(a, b, c)|]#;
            "##},
            "<A-I>",
            indoc! {r##"
                let foo = bar(#[a|]#, #(b|)#, #(c|)#);
            "##},
        ),
        (
            indoc! {r##"
                let a = #[[
                    1,
                    2,
                    3,
                    4,
                    5,
                ]|]#;
            "##},
            "<A-I>",
            indoc! {r##"
                let a = [
                    #[1|]#,
                    #(2|)#,
                    #(3|)#,
                    #(4|)#,
                    #(5|)#,
                ];
            "##},
        ),
        // direction is preserved
        (
            indoc! {r##"
                let a = #[|[
                    1,
                    2,
                    3,
                    4,
                    5,
                ]]#;
            "##},
            "<A-I>",
            indoc! {r##"
                let a = [
                    #[|1]#,
                    #(|2)#,
                    #(|3)#,
                    #(|4)#,
                    #(|5)#,
                ];
            "##},
        ),
        // can't pick any more children - selection stays the same
        (
            indoc! {r##"
                let a = [
                    #[1|]#,
                    #(2|)#,
                    #(3|)#,
                    #(4|)#,
                    #(5|)#,
                ];
            "##},
            "<A-I>",
            indoc! {r##"
                let a = [
                    #[1|]#,
                    #(2|)#,
                    #(3|)#,
                    #(4|)#,
                    #(5|)#,
                ];
            "##},
        ),
        // each cursor does the sibling select independently
        (
            indoc! {r##"
                let a = #[|[
                    1,
                    2,
                    3,
                    4,
                    5,
                ]]#;

                let b = #([
                    "one",
                    "two",
                    "three",
                    "four",
                    "five",
                ]|)#;
            "##},
            "<A-I>",
            indoc! {r##"
                let a = [
                    #[|1]#,
                    #(|2)#,
                    #(|3)#,
                    #(|4)#,
                    #(|5)#,
                ];

                let b = [
                    #("one"|)#,
                    #("two"|)#,
                    #("three"|)#,
                    #("four"|)#,
                    #("five"|)#,
                ];
>>>>>>> 24aeefed
            "##},
        ),
    ];

    for test in tests {
        test_with_config(AppBuilder::new().with_file("foo.rs", None), test).await?;
    }

    Ok(())
}<|MERGE_RESOLUTION|>--- conflicted
+++ resolved
@@ -452,7 +452,6 @@
 }
 
 #[tokio::test(flavor = "multi_thread")]
-<<<<<<< HEAD
 async fn expand_shrink_selection() -> anyhow::Result<()> {
     let tests = vec![
         // single range
@@ -571,7 +570,83 @@
                     Some(other_thing),
                 )
 
-=======
+            "##},
+        ),
+    ];
+
+    for test in tests {
+        test_with_config(AppBuilder::new().with_file("foo.rs", None), test).await?;
+    }
+
+    Ok(())
+}
+
+#[tokio::test(flavor = "multi_thread")]
+async fn expand_selection_around() -> anyhow::Result<()> {
+    let tests = vec![
+        // single cursor stays single cursor, first goes to end of current
+        // node, then parent
+        (
+            indoc! {r##"
+                Some(#[thing|]#)
+            "##},
+            "<A-O><A-O>",
+            indoc! {r##"
+                #[Some(|]#thing#()|)#
+            "##},
+        ),
+        // shrinking restores previous selection
+        (
+            indoc! {r##"
+                Some(#[thing|]#)
+            "##},
+            "<A-O><A-O><A-i><A-i>",
+            indoc! {r##"
+                Some(#[thing|]#)
+            "##},
+        ),
+        // multi range collision merges expand as normal, except with the
+        // original selection removed from the result
+        (
+            indoc! {r##"
+                (
+                    Some(#[thing|]#),
+                    Some(#(other_thing|)#),
+                )
+            "##},
+            "<A-O><A-O><A-O>",
+            indoc! {r##"
+                #[(
+                    Some(|]#thing#(),
+                    Some(|)#other_thing#(),
+                )|)#
+            "##},
+        ),
+        (
+            indoc! {r##"
+                (
+                    Some(#[thing|]#),
+                    Some(#(other_thing|)#),
+                )
+            "##},
+            "<A-O><A-O><A-O><A-i><A-i><A-i>",
+            indoc! {r##"
+                (
+                    Some(#[thing|]#),
+                    Some(#(other_thing|)#),
+                )
+            "##},
+        ),
+    ];
+
+    for test in tests {
+        test_with_config(AppBuilder::new().with_file("foo.rs", None), test).await?;
+    }
+
+    Ok(())
+}
+
+#[tokio::test(flavor = "multi_thread")]
 async fn select_all_siblings() -> anyhow::Result<()> {
     let tests = vec![
         // basic tests
@@ -711,7 +786,6 @@
                     4,
                     5,
                 ]|]#;
->>>>>>> 24aeefed
             "##},
         ),
     ];
@@ -724,61 +798,6 @@
 }
 
 #[tokio::test(flavor = "multi_thread")]
-<<<<<<< HEAD
-async fn expand_selection_around() -> anyhow::Result<()> {
-    let tests = vec![
-        // single cursor stays single cursor, first goes to end of current
-        // node, then parent
-        (
-            indoc! {r##"
-                Some(#[thing|]#)
-            "##},
-            "<A-O><A-O>",
-            indoc! {r##"
-                #[Some(|]#thing#()|)#
-            "##},
-        ),
-        // shrinking restores previous selection
-        (
-            indoc! {r##"
-                Some(#[thing|]#)
-            "##},
-            "<A-O><A-O><A-i><A-i>",
-            indoc! {r##"
-                Some(#[thing|]#)
-            "##},
-        ),
-        // multi range collision merges expand as normal, except with the
-        // original selection removed from the result
-        (
-            indoc! {r##"
-                (
-                    Some(#[thing|]#),
-                    Some(#(other_thing|)#),
-                )
-            "##},
-            "<A-O><A-O><A-O>",
-            indoc! {r##"
-                #[(
-                    Some(|]#thing#(),
-                    Some(|)#other_thing#(),
-                )|)#
-            "##},
-        ),
-        (
-            indoc! {r##"
-                (
-                    Some(#[thing|]#),
-                    Some(#(other_thing|)#),
-                )
-            "##},
-            "<A-O><A-O><A-O><A-i><A-i><A-i>",
-            indoc! {r##"
-                (
-                    Some(#[thing|]#),
-                    Some(#(other_thing|)#),
-                )
-=======
 async fn select_all_children() -> anyhow::Result<()> {
     let tests = vec![
         // basic tests
@@ -892,7 +911,6 @@
                     #("four"|)#,
                     #("five"|)#,
                 ];
->>>>>>> 24aeefed
             "##},
         ),
     ];
